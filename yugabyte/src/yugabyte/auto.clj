--- conflicted
+++ resolved
@@ -370,7 +370,6 @@
               (when (:experimental-tuning-flags test)
                 experimental-tuning-flags)
               :--master_addresses   (master-addresses test)
-<<<<<<< HEAD
               :--replication_factor (:replication-factor test)
               ;; ----------------------------------------------------------------------
               ;:--rpc_slow_query_threshold_ms                  120000
@@ -382,9 +381,6 @@
               ;; ----------------------------------------------------------------------
               (master-api-opts (:api test) node)
               )))
-=======
-              :--replication_factor (:replication-factor test))))
->>>>>>> c77c54c7
 
     (start-tserver! [db test node]
       (c/su (c/exec :mkdir :-p ce-tserver-log-dir)
