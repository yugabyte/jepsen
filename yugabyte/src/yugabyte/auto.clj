(ns yugabyte.auto
  "Shared automation functions for configuring, starting and stopping nodes."
  (:require [clojure.tools.logging :refer :all]
            [clojure.string :as str]
            [clj-http.client :as http]
            [dom-top.core :as dt]
            [jepsen.control :as c]
            [jepsen.db :as db]
            [jepsen.util :as util :refer [meh timeout]]
            [jepsen.control.net :as cn]
            [jepsen.control.util :as cu]
            [jepsen.os.debian :as debian]
            [yugabyte.ycql.client :as ycql.client]
            [yugabyte.ysql.client :as ysql.client]
            [slingshot.slingshot :refer [try+ throw+]])
  (:import jepsen.os.debian.Debian
           jepsen.os.centos.CentOS))

(def dir
  "Where we unpack the Yugabyte package"
  "/home/yugabyte")

(def master-log-dir (str dir "/master/logs"))
(def tserver-log-dir (str dir "/tserver/logs"))
(def installed-url-file (str dir "/installed-url"))

(def max-bump-time-ops-per-test
  "Upper bound on number of bump time ops per test, needed to estimate max
  clock skew between servers"
  100)

; OS-level polymorphic functions for Yugabyte
(defprotocol OS
  (install-python! [os]))

(extend-protocol OS
  Debian
  (install-python! [os]
    (debian/install [:python2.7]))

  CentOS
  (install-python! [os]
    ; TODO: figure out the yum invocation we need here
    ))

(defprotocol Auto
  (install! [db test])
  (configure! [db test node])
  (start-master! [db test node])
  (start-tserver! [db test node])
  (stop-master! [db])
  (stop-tserver! [db])
  (wipe! [db]))

(defmacro suppress-interrupted-exception
  "When there's an error encountered on one of the node, the whole cluster worker thread group
  is interrupted (see dom-top.core/real-pmap-helper). This is likely to interrupt a bunch of waits
  and sleeps in SSH connection helpers, which would cause a lot of noise in the log.
  Same happens when the Ctrl+C is pressed.

  Since interruption only happens on error, we can safely suppress those InterruptedExceptions -
  execution as a whole will error out anyway."
  [& body]
  `(try+
     (do ~@body)
     (catch InterruptedException e#
       (info "Interrupted, probably an error happened on another node"))))

(defn master-nodes
  "Given a test, returns the nodes we run masters on."
  [test]
  (let [nodes (take (:replication-factor test)
                    (:nodes test))]
    (assert (= (count nodes) (:replication-factor test))
            (str "We need at least "
                 (:replication-factor test)
                 " nodes as masters, but test only has nodes: "
                 (pr-str (:nodes test))))
    nodes))

(defn master-node?
  "Is this node a master?"
  [test node]
  (some #{node} (master-nodes test)))

(defn master-addresses
  "Given a test, returns a list of master addresses, like \"n1:7100,n2:7100,...
  \""
  [test]
  (assert (coll? (:nodes test)))
  (->> (master-nodes test)
       (take (:replication-factor test))
       (map #(str % ":7100"))
       (str/join ",")))

(defn yb-admin
  "Runs a yb-admin command on a node. Args are passed to yb-admin."
  [test & args]
  (apply c/exec (str dir "/bin/yb-admin")
         :--master_addresses (master-addresses test)
         args))

(defn list-all-masters
  "Asks a node to list all the masters it knows about."
  [test]
  (->> (yb-admin test :list_all_masters)
       (str/split-lines)
       rest
       (map (fn [line]
              (->> line
                   (re-find #"(\w+)\s+([^\s]+)\s+(\w+)\s+(\w+)")
                   next
                   (zipmap [:uuid :address :state :role]))))))

(defn list-all-tservers
  "Asks a node to list all the tservers it knows about."
  [test]
  (->> (yb-admin test :list_all_tablet_servers)
       (str/split-lines)
       rest
       (map (fn [line]
              (->> line
                   (re-find #"(\w+)\s+([^\s]+)")
                   next
                   (zipmap [:uuid :address]))))))

(defn await-masters
  "Waits until all masters for a test are online, according to this node."
  [test]
  (dt/with-retry
    [tries 20]
    (when (< 0 tries 20)
      (info "Waiting for masters to come online")
      (Thread/sleep 1000))

    (when (zero? tries)
      (throw (RuntimeException. "Giving up waiting for masters.")))

    (when-not (= (count (master-addresses test))
                 (->> (list-all-masters test)
                      (filter (comp #{"ALIVE"} :state))
                      count))
      (retry (dec tries)))

    :ready

    (catch RuntimeException e
      (condp re-find (.getMessage e)
        #"Could not locate the leader master" (retry (dec tries))
        #"Timed out" (retry (dec tries))
        #"Leader not yet ready to serve requests" (retry (dec tries))
        #"Could not locate the leader master" (retry (dec tries))
        (throw e)))))

(defn await-tservers
  "Waits until all tservers for a test are online, according to this node."
  [test]
  (dt/with-retry
    [tries 60]
    (when (< 0 tries)
      (info "Waiting for tservers to come online")
      (Thread/sleep 1000))

    (when (zero? tries)
      (throw (RuntimeException. "Giving up waiting for tservers.")))

    (when-not (= (count (:nodes test))
                 (->> (list-all-tservers test)
                      (filter (comp #{"ALIVE"} :state))
                      count))
      (retry (dec tries)))

    :ready

    (catch RuntimeException e
      (condp re-find (.getMessage e)
        #"Leader not yet ready to serve requests" (retry (dec tries))
        #"This leader has not yet acquired a lease" (retry (dec tries))
        #"Could not locate the leader master" (retry (dec tries))
        #"Leader not yet replicated NoOp" (retry (dec tries))
        #"Not the leader" (retry (dec tries))
        (throw e)))))

(defn start! [db test node]
  "Start both master and tserver. Only starts master if this node is a master
  node. Waits for masters and tservers."
  (info "Starting master and tserver for" (name (:api test)) "API")
  (when (master-node? test node)
    (start-master! db test node)
    (await-masters test))

  (start-tserver! db test node)
  (await-tservers test)

  (case (:api test)
    :ycql
    (ycql.client/await-setup node)

    :ysql
    (ysql.client/check-setup-successful node))

  :started)

(defn stop! [db test node]
  "Stop both master and tserver. Only stops master if this node needs to."
  (stop-tserver! db)
  (when (master-node? test node)
    (stop-master! db))
  :stopped)

(defn signal!
  "Sends a signal to a named process by signal number or name."
  [process-name signal]
  (meh (c/su (c/exec :pkill :--signal signal process-name)))
  :signaled)

(defn kill!
  "Kill a process forcibly."
  [process]
  (signal! process 9)
  (c/exec (c/lit (str "! ps -ce | grep " process)))
  (info process "killed")
  :killed)

(defn kill-tserver!
  "Kills the tserver"
  [db]
  (kill! "yb-tserver")
  (stop-tserver! db))

(defn kill-master!
  "Kills the master"
  [db]
  (kill! "yb-master")
  (stop-master! db))

(defn version
  "Returns a map of version information by calling `bin/yb-master --version`,
  including:

      :version
      :build
      :revision
      :build-type
      :timestamp"
  []
  (try
    (-> #"version (.+?) build (.+?) revision (.+?) build_type (.+?) built at (.+)"
        (re-find (c/exec (str dir "/bin/yb-master") :--version))
        next
        (->> (zipmap [:version :build :revision :build-type :timestamp])))
    (catch RuntimeException e
      ; Probably not installed
      )))

(defn get-installed-url
  "Returns URL from which YugaByte was installed on node"
  []
  (try
    (c/exec :cat installed-url-file)
    (catch RuntimeException e
      ; Probably not installed
      )))

(defn get-download-url
  "Returns URL to tarball for specific released version"
  [version]
  (str "https://downloads.yugabyte.com/yugabyte-" version "-linux.tar.gz"))

(defn log-files-without-symlinks
  "Takes a directory, and returns a list of logfiles in that direcory, skipping
  the symlinks which end in .INFO, .WARNING, etc."
  [dir]
  (remove (partial re-find #"\.(INFO|WARNING|ERROR)$")
          (try (cu/ls-full dir)
               (catch RuntimeException e nil))))

; Community-edition-specific files
(def ce-data-dir (str dir "/data"))

(def ce-master-bin (str dir "/bin/yb-master"))
(def ce-master-log-dir (str ce-data-dir "/yb-data/master/logs"))
(def ce-master-logfile (str ce-master-log-dir "/stdout"))
(def ce-master-pidfile (str dir "/master.pid"))

(def ce-tserver-bin (str dir "/bin/yb-tserver"))
(def ce-tserver-log-dir (str ce-data-dir "/yb-data/tserver/logs"))
(def ce-tserver-logfile (str ce-tserver-log-dir "/stdout"))
(def ce-tserver-pidfile (str dir "/tserver.pid"))

(defn ce-shared-opts
  "Shared options for both master and tserver"
  [node]
  [; Data files!
   :--fs_data_dirs ce-data-dir
   ; Limit memory to 2GB
   :--memory_limit_hard_bytes 2147483648
   ; Fewer shards to improve perf
   :--yb_num_shards_per_tserver 4
   ; YB can do weird things with loopback interfaces, so... bind explicitly
   :--rpc_bind_addresses (cn/ip node)
   ; Seconds before declaring an unavailable node dead and initiating a raft
   ; membership change
   ;:--follower_unavailable_considered_failed_sec 10
   ; Clock skew threshold
   ; :--max_clock_skew_usec 1
   ; Disable YugaByte call-home analytics
   :--callhome_enabled=false
   ])

(defn master-api-opts
  "API-specific options for master"
  [api node]
  (if (= api :ysql)
    [:--use_initial_sys_catalog_snapshot]
    []))

(defn tserver-api-opts
  "API-specific options for tserver"
  [api node]
  (if (= api :ysql)
    [:--start_pgsql_proxy
     :--pgsql_proxy_bind_address (cn/ip node)]
    []))

(defn tserver-read-committed-flags
  "Read committed specific flags"
  [test]
  (if (clojure.string/includes? (name (:workload test)) "rc.")
    [:--yb_enable_read_committed_isolation]
    []))

(defn get-random-node-skew
  [max_skew node_ip]
  (rand-int max_skew))

(def get-node-skew
  (memoize get-random-node-skew))

(defn master-tserver-random-clock-skew
  "Enable random clock skew

  max-skew parameter is less than (490 / (tservers + master))
  as a result we should avoid random -500 skews in all masters e.g.

  half-skew is needed to generate negative skews"
  [test node]
  (if (:clock-skew-flags test)
    (let [max-skew (int (/ 490 (count (:nodes test))))
          host-skew (if (:extreme-skew test)
                      (get-random-node-skew max-skew (cn/ip node))
                      (get-node-skew max-skew (cn/ip node)))
          half-skew (int (/ max-skew 2))]
      [:--time_source (format "skewed,%s" (- host-skew half-skew))])
    []))

(defn master-tserver-wait-on-conflict-flags
  "Pessimistic specific flags"
  [test]
  (if (clojure.string/includes? (name (:workload test)) "pl.")
    [:--enable_wait_queues
     :--enable_deadlock_detection]
    []))

(defn master-tserver-geo-partitioning-flags
  "Geo partitioning specific mapping flags
  Each node will be mapped to id in [1 2] and then used in each node."
  [test node nodes]
  (if (clojure.string/includes? (name (:workload test)) "geo.")
    (let [geo-ids (map #(+ 1 (mod % 2)) (range (count nodes)))
          geo-node-map (zipmap nodes geo-ids)
          node-id-int (get geo-node-map node)]
      (info node [:--placement_cloud :ybc
             :--placement_region (str "jepsen-" node-id-int)
             :--placement_zone (str "jepsen-" node-id-int "a")])
      [:--placement_cloud :ybc
       :--placement_region (str "jepsen-" node-id-int)
       :--placement_zone (str "jepsen-" node-id-int "a")])
    []))


(defn tserver-heartbeat-flags
  "Heartbeat tracing flags"
  [test]
  (if (:heartbeat-flags test)
    [:--heartbeat_interval_ms 100
     :--heartbeat_rpc_timeout_ms 1500
     :--retryable_rpc_single_call_timeout_ms 2000
     :--rpc_connection_timeout_ms 1500
     :--leader_failure_exp_backoff_max_delta_ms 1000
     :--leader_failure_max_missed_heartbeat_period 3
     :--consensus_rpc_timeout_ms 300
     :--client_read_write_timeout_ms 6000]
    []))


(defn master-tserver-experimental-tuning-flags
  "Speed up recovery from partitions and crashes. Right now it looks like
  these actually make the cluster slower to, or unable to, recover."
  [test]
  (if (:experimental-tuning-flags test)
    [:--client_read_write_timeout_ms 2000
     :--leader_failure_max_missed_heartbeat_periods 2
     :--leader_failure_exp_backoff_max_delta_ms 5000
     :--rpc_default_keepalive_time_ms 5000
     :--rpc_connection_timeout_ms 1500]
    []))

(def limits-conf
  "Ulimits, in the format for /etc/security/limits.conf."
  "
* hard nofile 1048576
* soft nofile 1048576")

(defrecord YugaByteDB
  []
  Auto
  (install! [db test]
    (c/su
      (c/cd dir
            ; Post-install takes forever, so let's try and skip this on
            ; subsequent runs
            (let [url (or (:url test) (get-download-url (:version test)))
                  installed-url (get-installed-url)]
              (when-not (= url installed-url)
                (info "Replacing version" installed-url "with" url)
                (install-python! (:os test))
                (assert (re-find #"Python 2\.7"
                                 (c/exec :python :--version (c/lit "2>&1"))))

                (info "Installing tarball into" dir)
                (cu/install-archive! url dir)
                (c/su (let [post-install-script-path "./bin/post_install.sh"]
                        (info "Post-install script")

                        (assert (= (count (cu/ls post-install-script-path)) 1)
                                "Post-install script does not exist!")
                        (c/exec post-install-script-path)

                        (c/exec :echo url :>> installed-url-file)
                        (info "Done with setup"))))))))

  (configure! [db test node]
    ; YB will explode after creating just a handful of tables if we don't raise
    ; ulimits. This is sort of a hack; it won't take effect for the current
    ; session, but will on the second and subsequent runs. We can't run
    ; `ulimit` directly because the shell context doesn't carry over to
    ; subsequent commands. Should write a subshell exec thing to handle this at
    ; some point.
    (c/su (c/exec :echo limits-conf :> "/etc/security/limits.d/jepsen.conf")))

  (start-master! [db test node]
    (c/su (c/exec :mkdir :-p ce-master-log-dir)
          (cu/start-daemon!
            {:logfile ce-master-logfile
             :pidfile ce-master-pidfile
             :chdir   dir}
            ce-master-bin
            (ce-shared-opts node)
            :--master_addresses (master-addresses test)
            :--replication_factor (:replication-factor test)
            ;:--auto_create_local_transaction_tables=false
            (master-tserver-experimental-tuning-flags test)
            (master-tserver-random-clock-skew test node)
            (master-tserver-wait-on-conflict-flags test)
            (master-tserver-geo-partitioning-flags test node (:nodes test))
            (master-api-opts (:api test) node)
            )))

  (start-tserver! [db test node]
    (c/su (info "ulimit\n" (c/exec :ulimit :-a))
          (c/exec :mkdir :-p ce-tserver-log-dir)
          (cu/start-daemon!
            {:logfile ce-tserver-logfile
             :pidfile ce-tserver-pidfile
             :chdir   dir}
            ce-tserver-bin
            (ce-shared-opts node)
            :--tserver_master_addrs (master-addresses test)
            ; Tracing
            :--enable_tracing
            :--rpc_slow_query_threshold_ms 1000
            (master-tserver-experimental-tuning-flags test)
            (master-tserver-random-clock-skew test node)
            (master-tserver-wait-on-conflict-flags test)
            (master-tserver-geo-partitioning-flags test node (:nodes test))
            (tserver-api-opts (:api test) node)
            (tserver-read-committed-flags test)
            (tserver-heartbeat-flags test)
            )))

  (stop-master! [db]
    (c/su (cu/stop-daemon! ce-master-pidfile)))

  (stop-tserver! [db]
    (c/su (cu/stop-daemon! ce-tserver-pidfile))
    (c/su (cu/grepkill! "postgres")))

  (wipe! [db]
    (suppress-interrupted-exception
      (c/su (c/exec :rm :-rf ce-data-dir))))

  db/DB
  (setup! [db test node]
    (suppress-interrupted-exception
      (install! db test)
      (configure! db test node)
      (start! db test node)))

  (teardown! [db test node]
    (suppress-interrupted-exception
      (stop! db test node)
      (wipe! db)))

  db/Primary
  (setup-primary! [this test node]
    "Executed once on a first node in list (i.e. n1 by default) after per-node setup is done"
<<<<<<< HEAD
    (do
      (Thread/sleep 1000)
      (ysqlsh :-h :n1 :-c "CREATE DATABASE jepsen WITH colocated = true;"))
=======
    ; NOOP placeholder, can be used to initialize cluster for different APIs
>>>>>>> 53cc0be3
    )

  db/LogFiles
  (log-files [_ _ _]
    (concat [ce-master-logfile
             ce-tserver-logfile]
            (log-files-without-symlinks ce-master-log-dir)
            (log-files-without-symlinks ce-tserver-log-dir))))

(defn running-masters
  "Returns a list of nodes where master process is running."
  [nodes]
  (->> nodes
       (pmap (fn [node]
               (try
                 (let [is-running
                       (-> (str "http://" node ":7000/jsonmetricz")
                           (http/get)
                           :status
                           (= 200))]
                   [node is-running])
                 (catch Exception e [node false])
                 )))
       (filter second)
       (map first)))<|MERGE_RESOLUTION|>--- conflicted
+++ resolved
@@ -515,13 +515,9 @@
   db/Primary
   (setup-primary! [this test node]
     "Executed once on a first node in list (i.e. n1 by default) after per-node setup is done"
-<<<<<<< HEAD
     (do
       (Thread/sleep 1000)
       (ysqlsh :-h :n1 :-c "CREATE DATABASE jepsen WITH colocated = true;"))
-=======
-    ; NOOP placeholder, can be used to initialize cluster for different APIs
->>>>>>> 53cc0be3
     )
 
   db/LogFiles
