--- conflicted
+++ resolved
@@ -101,18 +101,6 @@
        :close close-conn
        :log?  true})))
 
-<<<<<<< HEAD
-(defprotocol YSQLClientBase
-  "Used by defclient macro in conjunction with jepsen.client/Client specifying actual logic"
-  (setup-cluster! [client test c conn-wrapper]
-    "Called once on a random node to set up database/cluster state for testing.")
-  (invoke-inner! [client test operation c conn-wrapper]
-    "Apply an operation to the client, returning an operation to be appended to the history.
-    This function is wrapped in with-errors, with-conn and with-retry")
-  (teardown-cluster! [client test c conn-wrapper]
-    "Called once on a random node to tear down the client/database/cluster when work is complete.
-    This function is wrapped in with-timeout, with-conn and with-retry"))
-=======
 (defprotocol YSQLYbClient
   "Used by defclient macro in conjunction with jepsen.client/Client specifying actual logic"
   (setup-cluster! [client test c conn-wrapper]
@@ -123,7 +111,6 @@
   (teardown-cluster! [client test c conn-wrapper]
     "Called once on a random node to tear down the client/database/cluster when work is complete.
     If it throws retryable error, can be called again."))
->>>>>>> c529f50a
 
 (defn exception-to-op
   "Takes an exception and maps it to a partial op, like {:type :info, :error
@@ -285,24 +272,6 @@
   Takes a new class name symbol and a definition of YSQLClientBase record
   whose methods will be wrapped and called.
   This approach is (arguably) cleaner than the one used for YCQL defclient.
-
-  Example:
-
-<<<<<<< HEAD
-    (defrecord YSQLMyClientInner [arg1 arg2 arg3]
-      c/YSQLClientBase
-=======
-(defn execute!
-  "Like jdbc execute!!, but includes a default timeout."
-  [conn sql-params]
-  (j/execute! conn sql-params {:timeout default-timeout}))
-
-; Should probably be the last definition in order to have access to everything else
-(defmacro defclient
-  "Helper for defining YSQL clients.
-  Takes a new class name symbol and a definition of YSQLClientBase record
-  whose methods will be wrapped and called.
-  This approach is (arguably) cleaner than the one used for YCQL defclient.
   Separate defrecord, among other things, allows to clearly see
   compile-time errors caused by protocol misusage.
 
@@ -310,16 +279,11 @@
 
     (defrecord YSQLMyYbClient [arg1 arg2 arg3]
       c/YSQLYbClient
->>>>>>> c529f50a
 
       (setup-cluster! [this test c conn-wrapper]
         (do-stuff-once-with c))
 
-<<<<<<< HEAD
-      (invoke-inner! [this test op c conn-wrapper]
-=======
       (invoke-op! [this test op c conn-wrapper]
->>>>>>> c529f50a
         (case (:f op)
           ...))
 
@@ -327,11 +291,7 @@
         (c/drop-table c \"my-table\"))
 
 
-<<<<<<< HEAD
-    (c/defclient YSQLMyClient YSQLMyClientInner)
-=======
     (c/defclient YSQLMyClient YSQLMyYbClient)
->>>>>>> c529f50a
 
 
     ; To create a client instance:
@@ -378,11 +338,7 @@
                (with-conn
                  [~'c ~'conn-wrapper]
                  (with-retry
-<<<<<<< HEAD
-                   (invoke-inner! ~'inner-client ~'test ~'op ~'c ~'conn-wrapper)))))
-=======
                    (invoke-op! ~'inner-client ~'test ~'op ~'c ~'conn-wrapper)))))
->>>>>>> c529f50a
 
            (teardown! [~'this ~'test]
              (once-per-cluster
