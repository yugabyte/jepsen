(defproject yugabyte "0.1.2-SNAPSHOT"
  :description "Jepsen testing for YugaByteDB"
  :url "http://yugabyte.com/"
  :license {:name "Eclipse Public License"
            :url  "http://www.eclipse.org/legal/epl-v10.html"}
  :dependencies [[org.clojure/clojure "1.10.0"]
                 [clj-http "3.8.0" :exclusions [commons-logging]]
<<<<<<< HEAD
                 [jepsen "0.2.6"]
=======
                 [jepsen "0.1.16"]
>>>>>>> 987cc20a
                 [com.yugabyte/cassaforte "3.0.0-alpha2-yb-1"]
                 [org.clojure/java.jdbc "0.7.9"]
                 [org.postgresql/postgresql "42.2.5"]
                 [org.slf4j/jcl-over-slf4j "1.7.25"]
                 [org.slf4j/jul-to-slf4j "1.7.25"]
                 [version-clj "2.0.2"]
                 [clj-wallhack "1.0.1"]]
  :main yugabyte.runner
  :jvm-opts ["-Djava.awt.headless=true"])
;  :aot [yugabyte.runner
;        clojure.tools.logging.impl])<|MERGE_RESOLUTION|>--- conflicted
+++ resolved
@@ -5,19 +5,13 @@
             :url  "http://www.eclipse.org/legal/epl-v10.html"}
   :dependencies [[org.clojure/clojure "1.10.0"]
                  [clj-http "3.8.0" :exclusions [commons-logging]]
-<<<<<<< HEAD
-                 [jepsen "0.2.6"]
-=======
                  [jepsen "0.1.16"]
->>>>>>> 987cc20a
                  [com.yugabyte/cassaforte "3.0.0-alpha2-yb-1"]
                  [org.clojure/java.jdbc "0.7.9"]
                  [org.postgresql/postgresql "42.2.5"]
                  [org.slf4j/jcl-over-slf4j "1.7.25"]
                  [org.slf4j/jul-to-slf4j "1.7.25"]
-                 [version-clj "2.0.2"]
                  [clj-wallhack "1.0.1"]]
-  :main yugabyte.runner
-  :jvm-opts ["-Djava.awt.headless=true"])
+  :main yugabyte.runner)
 ;  :aot [yugabyte.runner
 ;        clojure.tools.logging.impl])