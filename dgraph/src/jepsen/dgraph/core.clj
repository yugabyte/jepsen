(ns jepsen.dgraph.core
  (:gen-class)
  (:require [clojure.string :as str]
            [clojure.tools.logging :refer [info warn error]]
            [clojure.java.io :as io]
            [clojure.java.shell :refer [sh]]
            [clojure.pprint :refer [pprint]]
            [jepsen [cli :as cli]
                    [core :as jepsen]
                    [checker :as checker]
                    [tests :as tests]]
            [jepsen.generator.pure :as gen]
            [jepsen.checker.timeline :as timeline]
            [jepsen.os.debian :as debian]
            [jepsen.dgraph [bank :as bank]
                           [delete :as delete]
                           [long-fork :as long-fork]
                           [linearizable-register :as lr]
                           [nemesis :as nemesis]
                           [sequential :as sequential]
                           [set :as set]
                           [support :as s]
                           [types :as types]
                           [upsert :as upsert]
                           [trace  :as t]
                           [wr :as wr]]))

(def workloads
  "A map of workload names to functions that can take opts and construct
  workloads."
  {:bank                      bank/workload
   :delete                    delete/workload
   :long-fork                 long-fork/workload
   :linearizable-register     lr/workload
   :uid-linearizable-register lr/uid-workload
   :upsert                    upsert/workload
   :set                       set/workload
   :uid-set                   set/uid-workload
   :sequential                sequential/workload
   :types                     types/workload
   :wr                        wr/workload})

(def standard-workloads
  "The workloads we run for test-all"
  (remove #{:types} (keys workloads)))

(def nemesis-specs
  "These are the types of failures that the nemesis can perform"
  #{:kill-alpha?
    :kill-zero?
    :fix-alpha?
    :partition-halves?
    :partition-ring?
    :move-tablet?
    :skew-clock?})

(defn default-nemesis?
  "Is this nemesis option map, as produced by the CLI, the default?"
  [nemesis-opts]
  (= {} (dissoc nemesis-opts :interval)))

(def standard-nemeses
  "A set of prepackaged nemeses"
  [; Nothing
   {:interval         1}
   ; Predicate migrations
   {:interval         15
    :move-tablet?     true}
   ; Partitions
   {:interval         30
    :partition-ring?  true}
   ; Process kills
   {:interval         30
    :kill-alpha?      true
    :kill-zero?       true}
   ; Everything
   {:interval         30
    :move-tablet?     true
    :partition-ring?  true
    :kill-alpha?      true
    :kill-zero?       true}])

(def skew-specs
  #{:tiny
    :small
    :big
    :huge})

(defn dgraph-test
  "Builds up a dgraph test map from CLI options."
  [opts]
  (let [version  (if-let [bin (:local-binary opts)]
                   ; We can't pass local filenames directly to sh, or it'll
                   ; look for them in $PATH, not the working directory
                   (let [bin (.getCanonicalPath (io/file bin))
                         v   (:out (sh bin "version"))]
<<<<<<< HEAD
                     (if-let [m (re-find #"Dgraph version   : (v[0-9a-z\.-]+)" v)]
=======
                     (if-let [m (re-find #"Dgraph version   : (v[0-9a-zA-Z\.-]+)" v)]
>>>>>>> 987cc20a
                       (m 1)
                       "unknown"))
                   (if-let [p (:package-url opts)]
                     (if-let [m (re-find #"([^/]+)/[^/.]+\.tar\.gz" p)]
                       (m 1)
                       "unknown")
                     (:version opts)))
        workload ((get workloads (:workload opts)) opts)
        nemesis  (nemesis/nemesis (:nemesis opts))
        gen      (->> (:generator workload)
                      (gen/nemesis (:generator nemesis))
                      (gen/time-limit (:time-limit opts)))
        gen      (if (:final-generator workload)
                   (gen/phases gen
                               (gen/log "Healing cluster.")
                               (gen/nemesis (:final-generator nemesis))
                               (gen/log "Waiting for recovery.")
                               (gen/sleep (:final-recovery-time opts))
                               (gen/clients (:final-generator workload)))
                   gen)
        tracing (t/tracing (:tracing opts))]
    (merge tests/noop-test
           opts
           (dissoc workload :final-generator)
           {:name       (str "dgraph " version " "
                             (name (:workload opts))
                             (when (:upsert-schema opts) " upsert")
                             " nemesis="
                             (->> (dissoc (:nemesis opts) :interval)
                                  (map #(->> % key name butlast (apply str)))
                                  (str/join ",")))
            :version    version
            :os         debian/os
            :db         (s/db opts)
            :generator  gen
            :client     (:client workload)
            :nemesis    (:nemesis nemesis)
            :checker    (checker/compose
                          {:perf        (checker/perf)
                           :exceptions  (checker/unhandled-exceptions)
                           :stats       (checker/stats)
                           :workload    (:checker workload)})
            :tracing tracing})))

(defn parse-long [x] (Long/parseLong x))

(defn parse-nemesis-spec
  "Parses a comma-separated string of nemesis types, and turns it into an
  option map like {:kill-alpha? true ...}"
  [s]
  (if (= s "none")
    {}
    (->> (str/split s #",")
         (map (fn [o] [(keyword (str o "?")) true]))
         (into {}))))

(def cli-opts
  "Options for single and multiple tests"
  [["-v" "--version VERSION" "What version number of dgraph should we test?"
    :default "1.1.1"]
   [nil "--package-url URL" "Ignore version; install this tarball instead"
    :validate [(partial re-find #"\A(file)|(https?)://")
               "Should be an HTTP url"]]
   [nil "--local-binary PATH"
    "Ignore version and package; upload this local binary instead"]
   [nil "--replicas COUNT" "How many replicas of data should dgraph store?"
    :default 3
    :parse-fn parse-long
    :validate [pos? "Must be a positive integer"]]
   [nil "--rebalance-interval TIME" "How long before automatic rebalances"
    :default "10s"]
   [nil "--final-recovery-time SECONDS" "How long to wait for the cluster to stabilize at the end of a test"
    :default 10
    :parse-fn parse-long
    :validate [(complement neg?) "Must be a non-negative number"]]
   [nil "--retry-db-setup" "Work around Dgraph cluster convergence bugs by retrying the setup process"
    :default false]
   [nil "--tracing URL" "Enables tracing by providing an endpoint to export traces. Jaeger example: http://host.docker.internal:14268/api/traces"]
   [nil "--dgraph-jaeger-collector COLLECTOR" "Jaeger collector URL to pass to dgraph on startup."]
   [nil "--dgraph-jaeger-agent AGENT" "Jaeger agent URL to pass to dgraph on startup."]
   ["-f" "--force-download" "Ignore the package cache; download again."
    :default false]
  ["-w" "--workload NAME" "Test workload to run"
    :parse-fn keyword
    :validate [workloads (cli/one-of workloads)]]
  ; TODO: rewrite nemesis-interval and nemesis so that we can detect the
  ; absence of these options at the CLI during test-all
   [nil "--nemesis-interval SECONDS"
    "Roughly how long to wait between nemesis operations."
    :default  10
    :parse-fn parse-long
    :assoc-fn (fn [m k v] (update m :nemesis assoc :interval v))
    :validate [(complement neg?) "should be a non-negative number"]]
   [nil  "--nemesis SPEC" "A comma-separated list of nemesis types"
    :default {:interval 10}
    :parse-fn parse-nemesis-spec
    :assoc-fn (fn [m k v]
                (update m :nemesis merge v))
    :validate [(fn [parsed]
                 (and (map? parsed)
                      (every? nemesis-specs (keys parsed))))
               (str "Should be a comma-separated list of failure types. A failure type "
                    (.toLowerCase (cli/one-of nemesis-specs))
                    ". Or, you can use 'none' to indicate no failures.")]]
   [nil "--skew SPEC" "Set the duration of clock skews"
    :parse-fn keyword
    :default :small
    :assoc-fn (fn [m k v] (update m :nemesis assoc :skew v))
    :validate [skew-specs (.toLowerCase (cli/one-of skew-specs))]]
   [nil "--upsert-schema"
    "If present, tests will use @upsert schema directives. To disable, provide false"
    :parse-fn (complement #{"false"})
    :default true]
   ["-s" "--sequencing MODE" "DEPRECATED: --sequencing flag provided. This will be removed in a future version as server/client sequencing is no longer supported by Dgraph."]
   [nil "--defer-db-teardown" "Wait until user input to tear down DB nodes"
    :default false]])

(defn all-tests
  "Takes base CLI options and constructs a sequence of test options."
  [opts]
  (let [nemeses   (if-let [n (:nemesis opts)]
                    (if (default-nemesis? n) standard-nemeses [n])
                    standard-nemeses)
        workloads (if-let [w (:workload opts)] [w] standard-workloads)
        counts    (range (:test-count opts))
        test-opts (for [i counts, n nemeses, w workloads]
                    (assoc opts
                           :nemesis n
                           :workload w))
        ; Only the first test should force a re-download.
        test-opts (cons (first test-opts)
                        (map #(assoc % :force-download false) (rest test-opts)))]
    ; (pprint test-opts)
    (map dgraph-test test-opts)))

(defn -main
  "Handles command line arguments; running tests or the web server."
  [& args]
  (cli/run! (merge (cli/test-all-cmd {:tests-fn all-tests
                                       :opt-spec cli-opts})
                   (cli/single-test-cmd {:test-fn   dgraph-test
                                         :opt-spec  cli-opts})
                   (cli/serve-cmd))
            args))<|MERGE_RESOLUTION|>--- conflicted
+++ resolved
@@ -94,11 +94,7 @@
                    ; look for them in $PATH, not the working directory
                    (let [bin (.getCanonicalPath (io/file bin))
                          v   (:out (sh bin "version"))]
-<<<<<<< HEAD
-                     (if-let [m (re-find #"Dgraph version   : (v[0-9a-z\.-]+)" v)]
-=======
                      (if-let [m (re-find #"Dgraph version   : (v[0-9a-zA-Z\.-]+)" v)]
->>>>>>> 987cc20a
                        (m 1)
                        "unknown"))
                    (if-let [p (:package-url opts)]
