<<<<<<< HEAD
(defproject jepsen "0.1.19"
=======
(defproject jepsen "0.2.7-SNAPSHOT"
>>>>>>> 987cc20a
  :description "Distributed systems testing framework."
  :url         "https://jepsen.io"
  :license {:name "Eclipse Public License"
            :url  "http://www.eclipse.org/legal/epl-v10.html"}
<<<<<<< HEAD
  :dependencies [[org.clojure/clojure "1.10.0"]
                 [org.clojure/data.fressian "0.2.1"]
                 [org.clojure/tools.logging "0.4.1"]
                 [org.clojure/tools.cli "0.4.1"]
                 [spootnik/unilog "0.7.13"]
                 [elle "0.1.1"]
                 [clj-time "0.11.0"]
                 [jepsen.txn "0.1.2"]
                 [knossos "0.3.6" :exclusions [org.slf4j/slf4j-log4j12]]
                 [tea-time "1.0.1"]
                 [clj-ssh "0.5.14"]
                 [gnuplot "0.1.3"]
                 [http-kit "2.3.0"]
                 [ring "1.6.0-beta5"]
=======
  :dependencies [[org.clojure/clojure "1.11.1"]
                 [org.clojure/data.fressian "1.0.0"]
                 [org.clojure/tools.logging "1.2.4"]
                 [org.clojure/tools.cli "1.0.206"]
                 [spootnik/unilog "0.7.30"]
                 [elle "0.1.5-SNAPSHOT"]
                 [clj-time "0.15.2"]
                 [jepsen.txn "0.1.2"]
                 [knossos "0.3.8"]
                 [clj-ssh "0.5.14"]
                 [gnuplot "0.1.3"]
                 [http-kit "2.5.3"]
                 [ring "1.9.5"]
                 [com.hierynomus/sshj "0.33.0"]
                 [com.jcraft/jsch.agentproxy.connector-factory "0.0.9"]
                 [com.jcraft/jsch.agentproxy.sshj "0.0.9"
                  :exclusions [net.schmizz/sshj]]
                 [org.bouncycastle/bcprov-jdk15on "1.70"]
>>>>>>> 987cc20a
                 [hiccup "1.0.5"]
                 [metametadata/multiset "0.1.1"]
                 [byte-streams "0.2.5-alpha2"]
                 [dom-top "1.0.7"]
                 [slingshot "0.12.2"]
                 [org.clojure/data.codec "0.1.1"]
<<<<<<< HEAD
                 [fipp "0.6.14"]
=======
                 [fipp "0.6.26"]
>>>>>>> 987cc20a
                 [io.lacuna/bifurcan "0.1.0"]]
  :java-source-paths ["src"]
  :javac-options ["-target" "11" "-source" "11"]
  :main jepsen.cli
  :plugins [[lein-localrepo "0.5.4"]
            [lein-codox "0.10.7"]
            [jonase/eastwood "0.3.10"]]
  :jvm-opts ["-Xmx32g"
             "-Djava.awt.headless=true"
             "-server"]
  :test-selectors {:default (fn [m]
                              (not (or (:perf m)
                                       (:integration m)
                                       (:logging m))))
<<<<<<< HEAD
=======
                   :focus       :focus
>>>>>>> 987cc20a
                   :perf        :perf
                   :logging     :logging
                   :integration :integration}
  :codox {:output-path "doc/"
          :source-uri "https://github.com/jepsen-io/jepsen/blob/{version}/jepsen/{filepath}#L{line}"
          :metadata {:doc/format :markdown}}
  :profiles {:uberjar {:aot :all}
             :dev {:dependencies [[org.clojure/test.check "1.1.1"]]
                   :jvm-opts ["-Xmx32g"
                              "-server"
                              "-XX:-OmitStackTraceInFastThrow"]}})<|MERGE_RESOLUTION|>--- conflicted
+++ resolved
@@ -1,28 +1,8 @@
-<<<<<<< HEAD
-(defproject jepsen "0.1.19"
-=======
 (defproject jepsen "0.2.7-SNAPSHOT"
->>>>>>> 987cc20a
   :description "Distributed systems testing framework."
   :url         "https://jepsen.io"
   :license {:name "Eclipse Public License"
             :url  "http://www.eclipse.org/legal/epl-v10.html"}
-<<<<<<< HEAD
-  :dependencies [[org.clojure/clojure "1.10.0"]
-                 [org.clojure/data.fressian "0.2.1"]
-                 [org.clojure/tools.logging "0.4.1"]
-                 [org.clojure/tools.cli "0.4.1"]
-                 [spootnik/unilog "0.7.13"]
-                 [elle "0.1.1"]
-                 [clj-time "0.11.0"]
-                 [jepsen.txn "0.1.2"]
-                 [knossos "0.3.6" :exclusions [org.slf4j/slf4j-log4j12]]
-                 [tea-time "1.0.1"]
-                 [clj-ssh "0.5.14"]
-                 [gnuplot "0.1.3"]
-                 [http-kit "2.3.0"]
-                 [ring "1.6.0-beta5"]
-=======
   :dependencies [[org.clojure/clojure "1.11.1"]
                  [org.clojure/data.fressian "1.0.0"]
                  [org.clojure/tools.logging "1.2.4"]
@@ -41,18 +21,13 @@
                  [com.jcraft/jsch.agentproxy.sshj "0.0.9"
                   :exclusions [net.schmizz/sshj]]
                  [org.bouncycastle/bcprov-jdk15on "1.70"]
->>>>>>> 987cc20a
                  [hiccup "1.0.5"]
                  [metametadata/multiset "0.1.1"]
                  [byte-streams "0.2.5-alpha2"]
                  [dom-top "1.0.7"]
                  [slingshot "0.12.2"]
                  [org.clojure/data.codec "0.1.1"]
-<<<<<<< HEAD
-                 [fipp "0.6.14"]
-=======
                  [fipp "0.6.26"]
->>>>>>> 987cc20a
                  [io.lacuna/bifurcan "0.1.0"]]
   :java-source-paths ["src"]
   :javac-options ["-target" "11" "-source" "11"]
@@ -67,10 +42,7 @@
                               (not (or (:perf m)
                                        (:integration m)
                                        (:logging m))))
-<<<<<<< HEAD
-=======
                    :focus       :focus
->>>>>>> 987cc20a
                    :perf        :perf
                    :logging     :logging
                    :integration :integration}
