(ns jepsen.control-test
<<<<<<< HEAD
  (:require [jepsen [control :as c]
                    [common-test :refer [quiet-logging]]
                    [util :refer [contains-many?]]]
            [slingshot.slingshot :refer [try+ throw+]]
            [clojure.test :refer :all]))

(use-fixtures :once quiet-logging)

(deftest ^:integration session-test
  (testing "on failure, session throws debug data"
    (try+
     (c/with-ssh {}
       (c/on "thishostshouldnotresolve"
             (c/exec :echo "hello")))
     (catch Object m
       (is (contains-many? m :dir :username :port :host))))))

(deftest ^:integration exec-test
  (testing "simple exec"
    (c/with-ssh {}
=======
  (:require [clojure [string :as str]
                     [test :refer :all]]
            [clojure.java.io :as io]
            [clojure.tools.logging :refer [info warn]]
            [jepsen [control :as c]
                    [common-test :refer [quiet-logging]]
                    [util :refer [contains-many? real-pmap]]]
            [jepsen.control [sshj    :as sshj]
                            [clj-ssh :as clj-ssh]
                            [util    :as cu]]
            [slingshot.slingshot :refer [try+ throw+]])
  (:import (java.io File)))

(use-fixtures :once quiet-logging)

(def test-resource
  "A file in /resources that we can use to verify uploads/downloads."
  "bump-time.c")

(defn test-remote
  [remote]
  (c/with-ssh {}
    (c/with-remote remote
      (testing "on failure, session throws debug data"
        (try+
          (c/on "thishostshouldnotresolve"
                (c/exec :echo "hello")
                (is false))
          (catch [:type :jepsen.control/session-error] e
            (is (= "Error opening SSH session. Verify username, password, and node hostnames are correct." (:message e)))
            (is (= "thishostshouldnotresolve" (:host e)))
            (is (= 22     (:port e)))
            (is (= "root" (:username e)))
            (is (= "root" (:password e))))))

>>>>>>> 987cc20a
      (c/on "n1"
        (testing "simple exec"
          (is (= (c/exec :whoami) "root")))

        (testing "on failure, throws debug data."
          (try+
            (c/exec :thiscmdshouldnotexist)
            (catch [:type :jepsen.control/nonzero-exit] e
              (is (= "n1" (:host e)))
              (is (= "cd /; thiscmdshouldnotexist" (:cmd e)))
              (is (= "" (:out e)))
              (is (= "bash: line 1: thiscmdshouldnotexist: command not found\n"
                     (:err e)))
              (is (= 127 (:exit e))))))

        (let [remote-path "/tmp/jepsen-upload-test"
              contents (slurp (io/resource test-resource))]
          (testing "upload"
            (c/exec :rm :-f remote-path)
            (c/upload-resource! test-resource remote-path)
            (is (= contents (str (c/exec :cat remote-path) "\n"))))

          (testing "upload as different user"
            (c/exec :rm :-f remote-path)
            (c/sudo "nobody"
                    (c/upload-resource! test-resource remote-path)
                    (is (= contents (str (c/exec :cat remote-path) "\n")))
                    (is (= "nobody" (c/exec :stat :-c "%U" remote-path)))))

          (testing "download"
            (let [tmp (File/createTempFile "jepsen-download" ".test")]
              (try
                (.delete tmp)
                (c/download remote-path (.getCanonicalPath tmp))
                (is (= contents (slurp tmp)))
                (finally
                  (.delete tmp)))))

          (testing "download as different user"
            (let [tmp (File/createTempFile "jepsen-download" ".test")]
              (try
                (.delete tmp)
                ; What we should REALLY do here is show that we can log in as a
                ; passwordless sudo user without privileges to read a file,
                ; then download it anyway, but... that'd require extra setup
                ; for the test env that I don't want to do yet.
                (c/sudo "nobody"
                        (c/download remote-path (.getCanonicalPath tmp)))
                (is (= contents (slurp tmp)))
                (finally
                  (.delete tmp)))))

          (c/exec :rm :-f remote-path))

        (testing "very basic stdin"
          (let [string "hi"
                res (-> {:cmd "cat", :in string}
                        c/ssh*
                        c/throw-on-nonzero-exit
                        :out)]
            (is (= string res))))

        (testing "write file as different user"
          ; This uses stdin to write the file contents, and wrapping it in a
          ; sudo requires that we *not* provide a password for sudo here, lest
          ; it be passed in to cat and show up in the file.
          (c/su "nobody"
                (let [tmp    (cu/tmp-file!)
                      string "bark\narf"]
                  (try
                    (cu/write-file! string tmp)
                    (is (= string (c/exec :cat tmp)))
                    (finally
                      (c/exec :rm :-f tmp))))))

        ;(testing "writing to file"
        ;  (let [file "/tmp/jepsen/test/write-file-test"
        ;        string "foo\nbar"]
        ;    (c/exec :mkdir :-p "/tmp/jepsen/test")
        ;    (cu/write-file! string file)
        ;    (is (= string (c/exec :cat file)))))

        (testing "thread safety"
          (let [; Concurrency
                concurrency 20
                ; Makes the string we echo bigger or smaller
                str-count 10
                ; How many times do we run each command?
                rep-count 5
                ; What strings are we going to echo on each channel?
                xs  (->> (range concurrency)
                         (map (fn [i]
                                (str/join "," (repeat str-count i)))))
                t0 (System/nanoTime)]
            ; On concurrency channels, echo that string several times, making
            ; sure it comes back properly.
            (->> (for [x xs]
                   (future
                     (dotimes [i rep-count]
                       ;(info :call node :i i :x x)
                       (is (= x (c/exec :echo x))))))
                 vec
                 (mapv deref))
            ;(info :time (-> (System/nanoTime) (- t0) (/ 1e6)) "ms")
            ))

        (testing "handles interrupts correctly"
          (let [thread (Thread/currentThread)
                ; Interrupt ourselves during exec
                killer (future
                         (Thread/sleep 20)
                         (.interrupt thread))
                res (try (c/exec :sleep 1)
                         :unreachable
                         (catch InterruptedException ee
                           :interrupted)
                         (catch java.io.InterruptedIOException e
                           :interrupted-io))]
            (is #{:interrupted :interrupted-io} res)))))))

(deftest ^:integration clj-ssh-remote-test
  ;(info :clj-ssh)
  (test-remote (clj-ssh/remote)))

(deftest ^:integration sshj-remote-test
  ;(info :sshj)
  (test-remote (sshj/remote)))<|MERGE_RESOLUTION|>--- conflicted
+++ resolved
@@ -1,26 +1,4 @@
 (ns jepsen.control-test
-<<<<<<< HEAD
-  (:require [jepsen [control :as c]
-                    [common-test :refer [quiet-logging]]
-                    [util :refer [contains-many?]]]
-            [slingshot.slingshot :refer [try+ throw+]]
-            [clojure.test :refer :all]))
-
-(use-fixtures :once quiet-logging)
-
-(deftest ^:integration session-test
-  (testing "on failure, session throws debug data"
-    (try+
-     (c/with-ssh {}
-       (c/on "thishostshouldnotresolve"
-             (c/exec :echo "hello")))
-     (catch Object m
-       (is (contains-many? m :dir :username :port :host))))))
-
-(deftest ^:integration exec-test
-  (testing "simple exec"
-    (c/with-ssh {}
-=======
   (:require [clojure [string :as str]
                      [test :refer :all]]
             [clojure.java.io :as io]
@@ -56,7 +34,6 @@
             (is (= "root" (:username e)))
             (is (= "root" (:password e))))))
 
->>>>>>> 987cc20a
       (c/on "n1"
         (testing "simple exec"
           (is (= (c/exec :whoami) "root")))
