(ns jepsen.common-test
  "Support functions for writing tests."
  (:require [clojure.tools.logging :refer :all]
            [jepsen.store :as store]
            [unilog.config :as unilog]))

(defn quiet-logging
  "Quiets down logging"
  [f]
  (unilog/start-logging!
    {:level     "info"
     :console   false
     :appenders [store/console-appender]
     :overrides (merge store/default-logging-overrides
                       {"clj-ssh.ssh"         :error
                        "jepsen.db"           :error
                        "jepsen.core"         :error
                        "jepsen.control.util" :error
<<<<<<< HEAD
                        "jepsen.generator"    :error
                        "jepsen.util"         :error
                        "jepsen.independent"  :error})})
=======
                        "jepsen.independent"  :error
                        "jepsen.generator"    :error
                        "jepsen.lazyfs"       :error
                        "jepsen.os.debian"    :error
                        "jepsen.store"        :error
                        "jepsen.util"         :error
                        })})
>>>>>>> 987cc20a
  (f)
  (store/stop-logging!))<|MERGE_RESOLUTION|>--- conflicted
+++ resolved
@@ -16,11 +16,6 @@
                         "jepsen.db"           :error
                         "jepsen.core"         :error
                         "jepsen.control.util" :error
-<<<<<<< HEAD
-                        "jepsen.generator"    :error
-                        "jepsen.util"         :error
-                        "jepsen.independent"  :error})})
-=======
                         "jepsen.independent"  :error
                         "jepsen.generator"    :error
                         "jepsen.lazyfs"       :error
@@ -28,6 +23,5 @@
                         "jepsen.store"        :error
                         "jepsen.util"         :error
                         })})
->>>>>>> 987cc20a
   (f)
   (store/stop-logging!))