(ns jepsen.generator-test
<<<<<<< HEAD
  (:use clojure.test)
  (:require [jepsen [common-test :refer [quiet-logging]]
                    [generator :as gen]]
            [tea-time [core :as tt]]
            [clojure.set :as set]))

(use-fixtures :once quiet-logging)

(def nodes [:a :b :c :d :e])
(def a-test {:nodes nodes})

(defn ops
  "All ops from a generator"
  [threads gen]
  (let [ops (atom [])
        t   (assoc a-test :concurrency (count (filter integer? threads)))]
    (binding [gen/*threads* threads]
      (->> threads
           (map (fn [p] (future
                          (loop []
                            (when-let [op (gen/op gen t p)]
                              (swap! ops conj op)
                              (recur))))))
           doall
           (map deref)
           dorun))
    @ops))

(deftest object-as-generators
  (is (= (gen/op 2 a-test 1) 2))
  (is (= (gen/op {:foo 2} a-test 1) {:foo 2})))

(deftest fns-as-generators
  (is (= (gen/op (fn [a b] [a b]) :test :process) [:test :process])))
=======
  (:require [jepsen.generator :as gen]
            [jepsen.generator.test :as gen.test]
            [jepsen.independent :as independent]
            [jepsen [util :as util]]
            [clojure [pprint :refer [pprint]]
                     [test :refer :all]]
            [knossos.op :as op]
            [slingshot.slingshot :refer [try+ throw+]])
  (:import (io.lacuna.bifurcan Set)))

(gen/init!)

(deftest nil-test
  (is (= [] (gen.test/perfect nil))))

(deftest map-test
  (testing "once"
    (is (= [{:time 0
             :process 0
             :type :invoke
             :f :write}]
           (gen.test/perfect {:f :write}))))

  (testing "concurrent"
    (is (= [{:type :invoke, :process 0, :f :write, :time 0}
            {:type :invoke, :process :nemesis, :f :write, :time 0}
            {:type :invoke, :process 1, :f :write, :time 0}
            {:type :invoke, :process 1, :f :write, :time 10}
            {:type :invoke, :process :nemesis, :f :write, :time 10}
            {:type :invoke, :process 0, :f :write, :time 10}]
           (gen.test/perfect (repeat 6 {:f :write})))))

  (testing "all threads busy"
    (is (= [:pending {:f :write}]
           (gen/op {:f :write} {} (assoc gen.test/default-context
                                         :free-threads (Set.)))))))

(deftest limit-test
  (is (= [{:type :invoke, :process 0,        :time 0, :f :write, :value 1}
          {:type :invoke, :process :nemesis, :time 0, :f :write, :value 1}]
         (->> (repeat {:f :write :value 1})
              (gen/limit 2)
              gen.test/quick))))

(deftest repeat-test
  (is (= [0 0 0]
         (->> (range)
              (map (partial hash-map :value))
              (gen/repeat 3)
              (gen.test/perfect)
              (map :value)))))

(deftest delay-test
  (is (= [{:type :invoke, :process 0, :time 0, :f :write}
          {:type :invoke, :process :nemesis, :time 3, :f :write}
          {:type :invoke, :process 1, :time 6, :f :write}
          ; This would normally execute at 9 and 12, but every thread was busy
          ; for 10 nanos: they start as soon as they can.
          {:type :invoke, :process 0, :time 10, :f :write}
          {:type :invoke, :process :nemesis, :time 13, :f :write}]
          (->> {:f :write}
               repeat
               (gen/delay 3e-9)
               (gen/limit 5)
               gen.test/perfect))))
>>>>>>> 987cc20a

(deftest seq-test
  (testing "vectors"
    (is (= [1 2 3]
           (->> [{:value 1}
                 {:value 2}
                 {:value 3}]
                gen.test/quick
                (map :value)))))

  (testing "seqs"
    (is (= [1 2 3]
           (->> [{:value 1}
                 {:value 2}
                 {:value 3}]
                gen.test/quick
                (map :value)))))

  (testing "nested"
    (is (= [1 2 3 4 5]
           (->> [[{:value 1}
                  {:value 2}]
                 [[{:value 3}]
                  {:value 4}]
                 {:value 5}]
                gen.test/quick
                (map :value)))))

  (testing "updates propagate to first generator"
    (let [gen (->> [(gen/until-ok (gen/repeat {:f :read}))
                    {:f :done}]
                   (gen/clients))
          types (atom (concat [nil :fail :fail :ok :ok] (repeat :info)))]
      (is (= [[0 :read :invoke]
              [0 :read :invoke]
              ; Everyone fails and retries
              [10 :read :fail]
              [10 :read :invoke]
              [10 :read :fail]
              [10 :read :invoke]
              ; One succeeds and goes on to execute :done
              [20 :read :ok]
              [20 :done :invoke]
              ; The other succeeds and is finished
              [20 :read :ok]
              [30 :done :info]]
             (->> (gen.test/simulate gen.test/default-context gen
                            (fn [ctx op]
                              (-> op (update :time + 10)
                                  (assoc :type (first (swap! types next))))))
                  (map (juxt :time :f :type))))))))

(deftest fn-test
  (testing "returning nil"
    (is (= [] (gen.test/quick (fn [])))))

  (testing "returning a literal map"
    (let [ops (->> (fn [] {:f :write, :value (rand-int 10)})
                   (gen/limit 5)
                   gen.test/perfect)]
      (is (= 5 (count ops)))                      ; limit
      (is (every? #(<= 0 % 10) (map :value ops))) ; legal vals
      (is (< 1 (count (set (map :value ops)))))   ; random vals
      (is (= #{0 1 :nemesis} (set (map :process ops)))))) ; processes assigned

  (testing "returning repeat maps"
    (let [ops (->> #(gen/repeat {:f :write, :value (rand-int 10)})
                   (gen/limit 5)
                   gen.test/perfect)]
      (is (= 5 (count ops)))                      ; limit
      (is (every? #(<= 0 % 10) (map :value ops))) ; legal vals
      (is (= 1 (count (set (map :value ops)))))   ; same vals
      (is (= #{0 1 :nemesis} (set (map :process ops))))))) ; processes assigned

(deftest on-update+promise-test
  ; We only fulfill p once the write has taken place.
  (let [p (promise)]
    (is (= [{:type :invoke, :time 0, :process 0, :f :read}
            {:type :invoke, :time 0, :process 1, :f :write,   :value :x}
            {:type :invoke, :time 0, :process 1, :f :confirm, :value :x}
            {:type :invoke, :time 0, :process 1, :f :hold}
            {:type :invoke, :time 0, :process 1, :f :hold}]
           (->> (gen/any p
                         [{:f :read}
                          {:f :write, :value :x}
                          ; We'll do p at this point, then return to hold.
                          (repeat {:f :hold})])
                ; We don't deliver p until after the write is complete.
                (gen/on-update (fn [this test ctx event]
                                 (when (and (op/ok? event)
                                            (= :write (:f event)))
                                   (deliver p {:f      :confirm
                                               :value  (:value event)}))
                                 this))
                (gen/limit 5)
                (gen.test/quick (assoc gen.test/default-context :free-threads
                              (Set/from [0 1]))))))))


(deftest clojure-delay-test
  (let [eval-ctx (promise)
        d (delay (gen/limit 3
                   (fn [test ctx]
                     ; This is a side effect so we can verify the context is
                     ; being passed in properly.
                     (deliver eval-ctx ctx)
                     {:f :delayed})))
        h (->> (gen/phases {:f :write}
                           {:f :read}
                           d)
               gen/clients
               gen.test/perfect)]
    (is (= [{:f :write, :time 0, :process 0, :type :invoke}
            {:f :read, :time 10, :process 1, :type :invoke}
            {:f :delayed, :time 20, :process 1, :type :invoke}
            {:f :delayed, :time 20, :process 0, :type :invoke}
            {:f :delayed, :time 30, :process 0, :type :invoke}]
           h))
    (is (realized? d))
    (is (= {:time 20
            :free-threads (Set/from [0 1])
            :workers {0 0, 1 1}}
           @eval-ctx))))

(deftest synchronize-test
  (is (= [{:f :a, :process 0, :time 2, :type :invoke}
          {:f :a, :process 1, :time 3, :type :invoke}
          {:f :a, :process :nemesis, :time 5, :type :invoke}
          {:f :b, :process 1, :time 15, :type :invoke}
          {:f :b, :process 0, :time 15, :type :invoke}]
         (->> [(->> (fn [test ctx]
                      (let [p     (first (gen/free-processes ctx))
                            ; This is technically illegal: we should return the
                            ; NEXT event by time. We're relying on the specific
                            ; order we get called here to do this. Fragile hack!
                            delay (case p
                                    0        2
                                    1        1
                                    :nemesis 2)]
                        {:f :a
                         :process p
                         :time (+ (:time ctx) delay)}))
                    (gen/limit 3))
               ; The latest process, the nemesis, should start at time 5 and
               ; finish at 15.
               (gen/synchronize (repeat 2 {:f :b}))]
              gen.test/perfect))))

(deftest clients-test
  (is (= #{0 1}
         (->> {}
              gen/repeat
              (gen/clients)
              (gen/limit 5)
              gen.test/perfect
              (map :process)
              set))))

(deftest phases-test
  (is (= [[:a 0 0]
          [:a 1 0]
          [:b 1 10]
          [:c 0 20]
          [:c 1 20]
          [:c 1 30]]
         (->> (gen/phases (repeat 2 {:f :a})
                          (repeat 1 {:f :b})
                          (repeat 3 {:f :c}))
              gen/clients
              gen.test/perfect
              (map (juxt :f :process :time))))))

(deftest any-test
  ; We take two generators, each of which is restricted to a single process,
  ; and each of which takes time to schedule. When we bind them together with
  ; Any, they can interleave.
  (is (= [[:b 1 0]
          [:a 0 0]
          [:a 0 20]
          [:b 1 20]]
         (->> (gen/any (gen/on #{0} (gen/delay 20e-9 (repeat {:f :a})))
                       (gen/on #{1} (gen/delay 20e-9 (repeat {:f :b}))))
              (gen/limit 4)
              gen.test/perfect
              (map (juxt :f :process :time))))))

(deftest each-thread-test
  (is (= [[0 0 :a]
          [0 1 :a]
          [0 :nemesis :a]
          [10 :nemesis :b]
          [10 1 :b]
          [10 0 :b]]
         ; Each thread now gets to evaluate [a b] independently.
         (->> (gen/each-thread [{:f :a} {:f :b}])
              gen.test/perfect
              (map (juxt :time :process :f)))))

  (testing "collapses when exhausted"
    (is (= nil
           (gen/op (gen/each-thread (gen/limit 0 {:f :read}))
               {}
               gen.test/default-context)))))

(deftest stagger-test
  (let [n           1000
        dt          20
        concurrency (count (:workers gen.test/default-context))
        ops         (->> (range n)
                         (map (fn [x] {:f :write, :value x}))
                         (gen/stagger (util/nanos->secs dt))
                         gen.test/perfect)
        times       (mapv :time ops)
        max-time    (peek times)
        rate        (float (/ n max-time))
        expected-rate (float (/ dt))]
    (is (<= 0.9 (/ rate expected-rate) 1.1))))

(deftest f-map-test
  (is (= [{:type :invoke, :process 0, :time 0, :f :b, :value 2}]
         (->> {:f :a, :value 2}
              (gen/f-map {:a :b})
              gen.test/perfect))))

(deftest filter-test
  (is (= [0 2 4 6 8]
         (->> (range)
              (map (fn [x] {:value x}))
              (gen/limit 10)
              (gen/filter (comp even? :value))
              gen.test/perfect
              (map :value)))))

(deftest ^:logging log-test
  (is (->> (gen/phases (gen/log :first)
                       {:f :a}
                       (gen/log :second)
                       {:f :b})
           gen.test/perfect
           (map :f)
           (= [:a :b]))))

(deftest mix-test
  (let [fs (->> (gen/mix [(repeat 5  {:f :a})
                          (repeat 10 {:f :b})])
                gen.test/perfect
                (map :f))]
    (is (= {:a 5
            :b 10}
           (frequencies fs)))
    (is (not= (concat (repeat 5 :a) (repeat 5 :b)) fs))))

(deftest process-limit-test
  (is (= [[0 0]
          [1 1]
          [3 2]
          [2 3]
          [4 4]]
         (->> (range)
              (map (fn [x] {:value x}))
              (gen/process-limit 5)
              gen/clients
              gen.test/perfect-info
              (map (juxt :process :value))))))

(deftest time-limit-test
  (is (= [[0  :a] [0  :a] [0 :a]
          [10 :a] [10 :a] [10 :a]
          [20 :b] [20 :b] [20 :b]]
         ; We use two time limits in succession to make sure they initialize
         ; their limits appropriately.
         (->> [(gen/time-limit (util/nanos->secs 20) (gen/repeat {:value :a}))
               (gen/time-limit (util/nanos->secs 10) (gen/repeat {:value :b}))]
              gen.test/perfect
              (map (juxt :time :value))))))

(defn integers
  "A sequence of maps with :value 0, 1, 2, ..., and any other kv pairs."
  [& kv-pairs]
  (->> (range)
       (map (fn [x] (apply hash-map :value x kv-pairs)))))

(deftest reserve-test
  ; TODO: can you nest reserves properly? I suspect no.

  (let [as (integers :f :a)
        bs (integers :f :b)
        cs (integers :f :c)]
    (testing "only a default"
      (is (= [{:f :a, :process 0,        :time 0, :type :invoke, :value 0}
              {:f :a, :process :nemesis, :time 0, :type :invoke, :value 1}
              {:f :a, :process 1,        :time 0, :type :invoke, :value 2}]
             (->> (gen/reserve as)
                  (gen/limit 3)
                  gen.test/perfect))))

    (testing "three ranges"
      (is (= [[0 1 :a 0]
              [0 0 :a 1]
              [0 3 :b 0]
              [0 :nemesis :c 0]
              [0 2 :b 1]
              [0 4 :b 2]
              [10 4 :b 3]
              [10 2 :b 4]
              [10 :nemesis :c 1]
              [10 3 :b 5]
              [10 0 :a 2]
              [10 1 :a 3]
              [20 1 :a 4]
              [20 0 :a 5]
              [20 3 :b 6]]
             (->> (gen/reserve 2 as
                               3 bs
                               cs)
                  (gen/limit 15)
                  (gen.test/perfect (gen.test/n+nemesis-context 5))
                  (map (juxt :time :process :f :value))))))))

(deftest independent-sequential-test
  (is (= [[0 0 [:x 0]]
          [0 1 [:x 1]]
          [10 1 [:x 2]]
          [10 0 [:y 0]]
          [20 0 [:y 1]]
          [20 1 [:y 2]]]
         (->> (independent/sequential-generator
                [:x :y]
                (fn [k]
                  (->> (range)
                       (map (partial hash-map :type :invoke, :value))
                       (gen/limit 3))))
              gen/clients
              gen.test/perfect
              (map (juxt :time :process :value))))))

(deftest independent-concurrent-test
  ; All 3 groups can concurrently execute the first 2 values from k0, k1, k2
  (is (= [[0 0 [:k0 :v0]]
          [0 1 [:k0 :v1]]
          [0 4 [:k2 :v0]]
          [0 2 [:k1 :v0]]
          [0 5 [:k2 :v1]]
          [0 3 [:k1 :v1]]

          ; Worker 3 in group 1 finishes k1
          [10 3 [:k1 :v2]]
          ; And worker 5 finishes k2
          [10 5 [:k2 :v2]]
          ; Worker 2 in group 1 starts k3
          [10 2 [:k3 :v0]]
          ; And worker 4 in group 2 starts k4
          [10 4 [:k4 :v0]]
          ; Worker 1 in group 0 finishes k0
          [10 1 [:k0 :v2]]

          ; Worker 0 has no options left; there are no keys remaining for it to
          ; start afresh, and other groups still has generators, so it holds
          ; at :pending. Workers 2 & 3 finish k3, and workers 4 and 5 finish k4.
          ; At the next timeslice, worker 4 in group 2 continues k4.
          [20 4 [:k4 :v1]]
          [20 2 [:k3 :v1]]
          [20 5 [:k4 :v2]]
          [20 3 [:k3 :v2]]]
         (->> (independent/concurrent-generator
                2                     ; 2 threads per group
                [:k0 :k1 :k2 :k3 :k4] ; 5 keys
                (fn [k]
                  (->> [:v0 :v1 :v2] ; Three values per key
                       (map (partial hash-map :type :invoke, :value)))))
              (gen.test/perfect (gen.test/n+nemesis-context 6)) ; 3 groups of 2 threads each
              (map (juxt :time :process :value))))))

(deftest independent-deadlock-case
  (is (= [[0 1 :meow [0 nil]]
          [0 0 :meow [0 nil]]
          [10 1 :meow [1 nil]]
          [10 0 :meow [1 nil]]
          [20 0 :meow [2 nil]]]
          (->> (independent/concurrent-generator
                2
                (range)
                (fn [k] (gen/each-thread {:f :meow})))
              (gen/limit 5)
              gen/clients
              gen.test/perfect
              (map (juxt :time :process :f :value))))))

(deftest at-least-one-ok-test
  ; Our goal here is to ensure that at least one OK operation happens.
  (is (= [[0   0 :invoke]
          [0   1 :invoke]
          [10  1 :fail]
          [10  1 :invoke]
          [10  0 :fail]
          [10  0 :invoke]
          [20  0 :info]
          [20  2 :invoke]
          [20  1 :info]
          [20  3 :invoke]
          [30  3 :ok]
          [30  2 :ok]] ; They complete concurrently, so we get two oks
         (->> {:f :read}
              repeat
              gen/until-ok
              (gen/limit 10)
              gen/clients
              gen.test/imperfect
              (map (juxt :time :process :type))))))

(deftest flip-flop-test
  (is (= [[0 :write 0]
          [1 :read nil]
          [1 :write 1]
          [0 :finalize nil]
          [0 :write 2]]
         (->> (gen/flip-flop (map (fn [x] {:f :write, :value x}) (range))
                             [{:f :read}
                              {:f :finalize}])
              (gen/limit 10)
              gen/clients
              gen.test/perfect
              (map (juxt :process :f :value))))))

(deftest pretty-print-test
  (is (= "(jepsen.generator.Synchronize{\n   :gen {:f :start}}\n jepsen.generator.Synchronize{\n   :gen [1 2 3]}\n jepsen.generator.Synchronize{\n   :gen jepsen.generator.Limit{\n     :remaining 3, :gen {:f :read}}})\n"
         (with-out-str
           (pprint (gen/phases
                     {:f :start}
                     [1 2 3]
                     (->> {:f :read}
                          (gen/limit 3))))))))

(deftest concat-test
  (is (= [:a :b :c :d]
         (->> (gen/concat [{:value :a}
                           {:value :b}]
                          (gen/limit 1 {:value :c})
                          {:value :d})
              gen.test/perfect
              (map :value)))))

(deftest any-stagger-test
  ; We want to make sure that when mixing two different staggers together using
  ; any, no stagger gets starved.
  (let [n 1000
        h (->> (gen/any (gen/stagger 3 (repeat {:f :a}))
                        (gen/stagger 5 (repeat {:f :b})))
               (gen/limit n)
               gen/clients
               gen.test/perfect)
        as (filter (comp #{:a} :f) h)
        bs (filter (comp #{:b} :f) h)
        mean (fn [xs] (/ (reduce + xs) (count xs)))
        mean-interval (fn [ops]
                        (->> ops
                             (map :time)
                             (partition 2 1)
                             (map (partial apply -))
                             (map -)
                             mean
                             util/nanos->secs))
        ]
    (is (= n (count h)))
    (is (< 2.5 (mean-interval as) 3.5))
    (is (< 4.5 (mean-interval bs) 5.5))))

(deftest cycle-test
  (is (= [; With two concurrent clients, we can process 2 of the 3 a's
          ;concurrently, then the third, and when that's done, we can move on
          ;to the b. We repeat that twice.
          [0 :a]  [0 :a] [10 :a] [20 :b]
          [30 :a] [30 :a] [40 :a] [50 :b]]
         (->> (gen/cycle 2
                         (gen/phases (gen/limit 3 (repeat {:f :a}))
                                     {:f :b}))
              gen/clients
              gen.test/perfect
              (map (juxt :time :f))))))

(deftest cycle-times-test
   (is (= [; We start with five seconds of as
           [0  :a 0]
           [1  :a 1]
           [2  :a 2]
           [3  :a 3]
           [4  :a 4]
           ; At time 5, we switch to bs, which begin immediately
           [5  :b 0]
           [8  :b 1]
           [11 :b 2]
           [14 :b 3]
           ; At time 15, we go back to as
           [15 :a 5]
           [16 :a 6]
           [17 :a 7]
           [18 :a 8]
           [19 :a 9]
           ; And at time 20, we return to bs
           [20 :b 4]
           ; But now the b generator is exhausted, and we complete
           ]
          (->> (gen/cycle-times 5 (->> (range)
                                       (map (fn [i] {:f :a, :value i}))
                                       (gen/delay 1))
                                10 (->> (range)
                                        (map (fn [i] {:f :b, :value i}))
                                        (gen/delay 3)
                                        (gen/limit 5)))
               gen/clients
               gen.test/perfect
               (map (juxt (comp long util/nanos->secs :time) :f :value))))))<|MERGE_RESOLUTION|>--- conflicted
+++ resolved
@@ -1,40 +1,4 @@
 (ns jepsen.generator-test
-<<<<<<< HEAD
-  (:use clojure.test)
-  (:require [jepsen [common-test :refer [quiet-logging]]
-                    [generator :as gen]]
-            [tea-time [core :as tt]]
-            [clojure.set :as set]))
-
-(use-fixtures :once quiet-logging)
-
-(def nodes [:a :b :c :d :e])
-(def a-test {:nodes nodes})
-
-(defn ops
-  "All ops from a generator"
-  [threads gen]
-  (let [ops (atom [])
-        t   (assoc a-test :concurrency (count (filter integer? threads)))]
-    (binding [gen/*threads* threads]
-      (->> threads
-           (map (fn [p] (future
-                          (loop []
-                            (when-let [op (gen/op gen t p)]
-                              (swap! ops conj op)
-                              (recur))))))
-           doall
-           (map deref)
-           dorun))
-    @ops))
-
-(deftest object-as-generators
-  (is (= (gen/op 2 a-test 1) 2))
-  (is (= (gen/op {:foo 2} a-test 1) {:foo 2})))
-
-(deftest fns-as-generators
-  (is (= (gen/op (fn [a b] [a b]) :test :process) [:test :process])))
-=======
   (:require [jepsen.generator :as gen]
             [jepsen.generator.test :as gen.test]
             [jepsen.independent :as independent]
@@ -100,7 +64,6 @@
                (gen/delay 3e-9)
                (gen/limit 5)
                gen.test/perfect))))
->>>>>>> 987cc20a
 
 (deftest seq-test
   (testing "vectors"
