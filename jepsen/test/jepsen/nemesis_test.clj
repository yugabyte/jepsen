(ns jepsen.nemesis-test
<<<<<<< HEAD
  (:use clojure.test)
  (:require [jepsen.client :as client]
            [jepsen.nemesis :refer :all]
            [jepsen.control :as c]
            [jepsen.control.net :as net]
            [jepsen.util :refer [meh]]
            [jepsen.tests :refer [noop-test]]
            [clojure.set :as set]))
=======
  (:require [clojure [pprint :refer [pprint]]
                     [set :as set]
                     [test :refer :all]]
            [jepsen [client :as client]
                    [common-test :refer [quiet-logging]]
                    [control :as c]
                    [core :as jepsen]
                    [generator :as gen]
                    [nemesis :refer :all]
                    [tests :as tests]
                    [util :refer [meh]]]
            [jepsen.control.net :as net]))
>>>>>>> 987cc20a

(defn edges
  "A map of nodes to the set of nodes they can ping"
  [test]
  (c/on-many (:nodes test)
             (into (sorted-set) (filter net/reachable? (:nodes test)))))

(deftest bisect-test
  (is (= (bisect []) [[] []]))
  (is (= (bisect [1]) [[] [1]]))
  (is (= (bisect [1 2 3 4]) [[1 2] [3 4]]))
  (is (= (bisect [1 2 3 4 5]) [[1 2] [3 4 5]])))

(deftest complete-grudge-test
  (is (= (complete-grudge (bisect [1 2 3 4 5]))
         {1 #{3 4 5}
          2 #{3 4 5}
          3 #{1 2}
          4 #{1 2}
          5 #{1 2}})))

(deftest bridge-test
  (is (= (bridge [1 2 3 4 5])
         {1 #{4 5}
          2 #{4 5}
          4 #{1 2}
          5 #{1 2}})))

(defn symmetric-grudge?
  "Is the given grudge map symmetric?"
  [grudge]
  (every? (fn [[k vs]]
            (every? (fn [v] (contains? (get grudge v) k)) vs))
          grudge))

(deftest majorities-ring-test
  (let [nodes  (range 5)
        grudge (majorities-ring nodes)]
    (is (= (count grudge) (count nodes)))
    (is (= (set nodes) (set (keys grudge))))
    (is (every? (partial = 2) (map count (vals grudge))))
    (is (every? (fn [[node snubbed]]
                  (not-any? #{node} snubbed))
                grudge))
    (is (distinct? (vals grudge))))

  (testing "five-node-ring"
    ; With exactly five nodes, we should obtain the degenerate case where every
    ; node can talk to its two nearest neighbors symmetrically. This means we
    ; should be able to traverse the ring in one direction, then go back the
    ; other way.
    (let [nodes   (range 5)
          grudge  (majorities-ring nodes)
          U       (set (keys grudge))
          start   (key (first grudge))
          path    (loop [from    nil
                         node    start
                         return? false
                         path    []]
                    (let [vis (set/difference U (get grudge node))]
                      ; Should be exactly 3 connections
                      (is (= 3 (count vis)))
                      ; Nodes should see themselves
                      (is (contains? vis node))
                      ; Move on
                      (if (and from (= start node))
                        (if return?
                          (conj path node)                         ; we're done
                          (recur node from true (conj path node))) ; reverse
                        ; Move on
                        (let [node' (-> vis
                                        (disj node)
                                        (disj from)
                                        first)]
                          (recur node
                                 node'
                                 return?
                                 (conj path node))))))]
      (testing "path covers all nodes"
        (is (= U (set path))))
      (testing "path is palindromic"
        (is (= path (reverse path))))
      (testing "path is properly sized"
        (is (= (inc (* 2 (count U))) (count path))))))

  (testing "10 nodes"
    (let [nodes  (range 10)
          grudge (majorities-ring nodes)
          U      (set (keys grudge))]
      ; If a -> b, b -> a
      (is (symmetric-grudge? grudge))
      ; Every node has a grudge
      (is (= (set nodes) U))
      ; Every node can see a majority
      (is (every? #(< (count %) 5) (vals grudge)))
      ; But every node bans at least 3 nodes.
      (is (every? #(<= 3 (count %)) (vals grudge))))))

(deftest simple-partition-test)
  ;(let [n (partition-halves)]
  ;  (try
  ;    (client/setup! n noop-test nil)
  ;    (is (= (edges noop-test)
  ;           {:n1 #{:n1 :n2 :n3 :n4 :n5}
  ;            :n2 #{:n1 :n2 :n3 :n4 :n5}
  ;            :n3 #{:n1 :n2 :n3 :n4 :n5}
  ;            :n4 #{:n1 :n2 :n3 :n4 :n5}
  ;            :n5 #{:n1 :n2 :n3 :n4 :n5}}))

  ;    (client/invoke! n noop-test {:f :start})
  ;    (is (= (edges noop-test)
  ;           {:n1 #{:n1 :n2}
  ;             :n2 #{:n1 :n2}
  ;             :n3 #{:n3 :n4 :n5}
  ;             :n4 #{:n3 :n4 :n5}
  ;             :n5 #{:n3 :n4 :n5}}))

  ;    (client/invoke! n noop-test {:f :stop})
  ;    (is (= (edges noop-test)
  ;           {:n1 #{:n1 :n2 :n3 :n4 :n5}
  ;            :n2 #{:n1 :n2 :n3 :n4 :n5}
  ;            :n3 #{:n1 :n2 :n3 :n4 :n5}
  ;            :n4 #{:n1 :n2 :n3 :n4 :n5}
  ;            :n5 #{:n1 :n2 :n3 :n4 :n5}}))

  ;    (finally
  ;      (client/teardown! n noop-test)))))

(defrecord TestNem [id fs setup? teardown?]
  Nemesis
  (setup! [this test]
    (assoc this :setup? true))

  (invoke! [this test op]
    (assert (contains? fs (:f op)))
    (assoc op :value this))

  (teardown! [this test]
    (reset! teardown? true))

  Reflection
  (fs [this]
    fs))

(defn test-nem
  "Constructs a test nemesis. Takes an ID (anything) and a set of fs."
  [id fs]
  (TestNem. id fs false (atom false)))

(deftest compose-test
  (testing "reflection"
    (let [a (test-nem :a #{:a})
          b (test-nem :b #{:b})
          c (compose [a b])]
      (is (= #{:a} (fs a)))
      (is (= #{:b} (fs b)))
      ; Composed nemesis should handle both fs
      (is (= #{:a :b} (fs c)))
      (is (every? (comp false? :setup?) (:nemeses c)))
      (is (every? (comp false? deref :teardown?) (:nemeses c)))
      (let [c' (setup! c {})]
        ; Should propagate setup! through to children
        (is (= #{:a :b} (fs c')))
        (is (every? (comp true? :setup?) (:nemeses c')))
        (is (every? (comp false? deref :teardown?) (:nemeses c')))

        ; Should evaluate on sub-nemeses
        (let [[a' b'] (:nemeses c')]
          (is (= :a (:id a')))
          (is (= :b (:id b')))
          (is (= a' (:value (invoke! c' {} {:type :info, :f :a}))))
          (is (= b' (:value (invoke! c' {} {:type :info, :f :b})))))

        ; Should propagate teardown! through to children
        (teardown! c' {})
        (is (= #{:a :b} (fs c')))
        (is (every? (comp true? :setup?) (:nemeses c')))
        (is (every? (comp true? deref :teardown?) (:nemeses c')))))))

(defn nonzero-file?
  "Are there non-zero bytes in a file?"
  [file]
  ; This is kind of a weird hack but we're just going to grep for something
  ; other than all-zeroes in the hexdump.
  (let [data' (c/on "n1"
                    (c/su
                      (c/exec :hd file c/| :head :-n 10)))]
    (boolean (re-find #"\s([1-9]0|0[1-9])\s" data'))))

(deftest ^:integration bitflip-test
  ; First, create a file on n1 with a bunch of zeroes.
  (let [file "/tmp/jepsen/zeroes"]
    (c/on "n1"
          (c/su
            (c/exec :mkdir :-p "/tmp/jepsen")
            (c/exec :rm :-rf file)
            (c/exec :dd "if=/dev/zero" (str "of=" file) "bs=1M" "count=1")))
    (is (not (nonzero-file? file)))
    ; Then run a test with a nemesis that flips some bits.
    (let [test (assoc tests/noop-test
                      :name      "bitflip test"
                      :nemesis   (bitflip)
                      :generator (gen/nemesis
                                   {:type :info
                                    :f    :bitflip
                                    :value {"n1" {:file file
                                                  :probability 0.01}}}))
          test' (jepsen/run! test)]
      ; We should see those bitflips!
      (is (nonzero-file? file)))))<|MERGE_RESOLUTION|>--- conflicted
+++ resolved
@@ -1,14 +1,4 @@
 (ns jepsen.nemesis-test
-<<<<<<< HEAD
-  (:use clojure.test)
-  (:require [jepsen.client :as client]
-            [jepsen.nemesis :refer :all]
-            [jepsen.control :as c]
-            [jepsen.control.net :as net]
-            [jepsen.util :refer [meh]]
-            [jepsen.tests :refer [noop-test]]
-            [clojure.set :as set]))
-=======
   (:require [clojure [pprint :refer [pprint]]
                      [set :as set]
                      [test :refer :all]]
@@ -21,7 +11,6 @@
                     [tests :as tests]
                     [util :refer [meh]]]
             [jepsen.control.net :as net]))
->>>>>>> 987cc20a
 
 (defn edges
   "A map of nodes to the set of nodes they can ping"
