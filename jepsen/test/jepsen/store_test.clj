(ns jepsen.store-test
<<<<<<< HEAD
  (:refer-clojure :exclude [load])
  (:use clojure.test)
  (:require [clojure.data.fressian :as fress]
            [clojure.string :as str]
=======
  (:refer-clojure :exclude [load test])
  (:use clojure.test)
  (:require [clojure.data.fressian :as fress]
            [clojure.string :as str]
            [fipp.edn :refer [pprint]]
>>>>>>> 987cc20a
            [jepsen.store :refer :all]
            [jepsen [common-test :refer [quiet-logging]]]
            [jepsen.core-test :as core-test]
            [jepsen.core :as core]
            [multiset.core :as multiset]
            [jepsen.tests :refer [noop-test]])
  (:import (org.fressian.handlers WriteHandler ReadHandler)))

(use-fixtures :once quiet-logging)

(defrecord Kitten [fuzz mew])

(def base-test (assoc noop-test
                      :pure-generators true
                      :name     "store-test"
                      :record   (Kitten. "fluffy" "smol")
                      :multiset (into (multiset/multiset)
                                      [1 1 2 3 5 8])
                      :nil      nil
                      :boolean  false
                      :long     1
                      :double   1.5
                      :rational 5/7
                      :bignum   123M
                      :string   "foo"
                      :atom     ["blah"]
                      :vec      [1 2 3]
                      :seq      (map inc [1 2 3])
                      :cons     (cons 1 (cons 2 nil))
                      :set      #{1 2 3}
                      :map      {:a 1 :b 2}
                      :sorted-map (sorted-map 1 :x 2 :y)
                      :plot {:nemeses
                             #{{:name "pause pd",
                                :color "#C5A0E9",
                                :start #{:pause-pd},
                                :stop #{:resume-pd}}}}))

(defn fr
  "Fressian roundtrip"
  [x]
  (let [b (fress/write x :handlers write-handlers)
        ;_  (hexdump/print-dump (.array b))
        x' (fress/read b :handlers read-handlers)]
    x'))

(deftest fressian-test
  (are [x] (= x (fr x))
       #{1 2 3}
       [#{5 6}
        #{:foo}]))

(deftest ^:integration roundtrip-test
  (let [name (:name base-test)
        _    (delete! name)
        t (-> base-test
              core/run!)
        [t serialized-t]
        (with-writer t [writer]
          (let [t (-> t
                      (save-1! writer)
                      (assoc-in [:results :kitten] (Kitten. "hi" "there"))
                      (save-2! writer))
                serialized-t (dissoc t :db :os :net :client :checker :nemesis
                                     :generator :model :remote)]
            [t serialized-t]))
        ts        (tests name)
        [time t'] (first ts)]
    (is (= 1 (count ts)))
    (is (string? time))

<<<<<<< HEAD
  (let [t (-> base-test
              core/run!
              save-1!
              (assoc-in [:results :kitten] (Kitten. "hi" "there"))
              save-2!)]
    (let [ts     (tests "store-test")
          [k t'] (first ts)]
      (is (= 1 (count ts)))
      (is (string? k))
      (testing "test.fressian"
        (is (= (dissoc t :db :os :net :client :checker
                       :nemesis :generator :model :remote)
               @t')))
      (testing "results.edn"
        (is (= (:results t) (load-results "store-test" k)))))))
=======
    (testing "generic test load"
      (is (= serialized-t @t')))
    (testing "test.fressian"
      (is (= serialized-t (load-fressian-file (fressian-file t)))))
    (testing "test.jepsen"
      (is (= serialized-t (load-jepsen-file (jepsen-file t)))))
    (testing "load-results"
      (is (= (:results t) (load-results name time))))
    (testing "results.edn"
      (is (= (:results t) (load-results-edn t))))))
>>>>>>> 987cc20a
<|MERGE_RESOLUTION|>--- conflicted
+++ resolved
@@ -1,16 +1,9 @@
 (ns jepsen.store-test
-<<<<<<< HEAD
-  (:refer-clojure :exclude [load])
-  (:use clojure.test)
-  (:require [clojure.data.fressian :as fress]
-            [clojure.string :as str]
-=======
   (:refer-clojure :exclude [load test])
   (:use clojure.test)
   (:require [clojure.data.fressian :as fress]
             [clojure.string :as str]
             [fipp.edn :refer [pprint]]
->>>>>>> 987cc20a
             [jepsen.store :refer :all]
             [jepsen [common-test :refer [quiet-logging]]]
             [jepsen.core-test :as core-test]
@@ -82,23 +75,6 @@
     (is (= 1 (count ts)))
     (is (string? time))
 
-<<<<<<< HEAD
-  (let [t (-> base-test
-              core/run!
-              save-1!
-              (assoc-in [:results :kitten] (Kitten. "hi" "there"))
-              save-2!)]
-    (let [ts     (tests "store-test")
-          [k t'] (first ts)]
-      (is (= 1 (count ts)))
-      (is (string? k))
-      (testing "test.fressian"
-        (is (= (dissoc t :db :os :net :client :checker
-                       :nemesis :generator :model :remote)
-               @t')))
-      (testing "results.edn"
-        (is (= (:results t) (load-results "store-test" k)))))))
-=======
     (testing "generic test load"
       (is (= serialized-t @t')))
     (testing "test.fressian"
@@ -108,5 +84,4 @@
     (testing "load-results"
       (is (= (:results t) (load-results name time))))
     (testing "results.edn"
-      (is (= (:results t) (load-results-edn t))))))
->>>>>>> 987cc20a
+      (is (= (:results t) (load-results-edn t))))))