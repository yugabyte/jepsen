(ns jepsen.db
  "Allows Jepsen to set up and tear down databases."
  (:require [clojure [string :as str]]
            [clojure.tools.logging :refer [info warn]]
<<<<<<< HEAD
            [jepsen [control :as control]
                    [util :refer [fcatch meh]]]
            [jepsen.control.util :as cu]
=======
            [dom-top.core :refer [assert+]]
            [jepsen [control :as control]
                    [util :as util :refer [fcatch meh]]]
            [jepsen.control [util :as cu]
                            [net :as cn]]
>>>>>>> 987cc20a
            [slingshot.slingshot :refer [try+ throw+]]))

(defprotocol DB
  (setup!     [db test node] "Set up the database on this particular node.")
  (teardown!  [db test node] "Tear down the database on this particular node."))

<<<<<<< HEAD
=======
(defprotocol Kill
  "This optional protocol supports starting and killing a DB's processes."
  (kill!  [db test node] "Forcibly kills the process")
  (start! [db test node] "Starts the process"))

>>>>>>> 987cc20a
; Process is imported by default from java.lang. The eval here is an attempt to
; keep lein install from generating broken... cached... something or other. I
; can't figure out why this breaks.
(eval
<<<<<<< HEAD
  '(do
     (ns-unmap 'jepsen.db 'Process)
     (defprotocol Process
       "This optional protocol supports starting and killing a DB's processes."
       (start! [db test node] "Starts the process")
       (kill!  [db test node] "Forcibly kills the process"))))
=======
  '(do (ns-unmap 'jepsen.db 'Process)
       ; It's going to jump ahead and compile this def ... ahead of the
       ; ns-unmap, I think? So we wrap it in a *second* eval. JFC, what a hack.
       (eval '(def Process Kill))))
>>>>>>> 987cc20a

(defprotocol Pause
  "This optional protocol supports pausing and resuming a DB's processes."
  (pause!   [db test node] "Pauses the process")
  (resume!  [db test node] "Resumes the process"))

(defprotocol Primary
  "This optional protocol supports databases which have a notion of one (or
  more) primary nodes."
  (primaries [db test]
             "Returns a collection of nodes which are currently primaries.
             Best-effort is OK; in practice, this usually devolves to 'nodes
             that think they're currently primaries'.")
  (setup-primary! [db test node] "Performs one-time setup on a single node."))

(defprotocol LogFiles
  (log-files [db test node]
             "Returns either a.) a map of fully-qualified remote paths (on this
             DB node) to short local paths (in store/), or b.) a sequence of
             fully-qualified remote paths."))

(defn log-files-map
  "Takes a DB, a test, and a node. Returns a map of remote paths to local
  paths. Checks to make sure there are no duplicate local paths.

  log-files used to return a sequence of remote paths, and some people are
  likely still assuming that form for composition. When they start e.g.
  concatenating maps into lists of strings, we're going to get mixed
  representations. We try to make all this Just Work (TM)."
  [db test node]
  (let [log-files (log-files db test node)
        log-files (if (map? log-files)
                    ; We're done here; the DB knows exactly what short names
                    ; they want.
                    log-files
                    ; OK, we've got a sequence. Break that up into two
                    ; parts--those where we know the short name (kv pairs), and
                    ; those where we only know the remote long name (strings).
                    (let [short-files (into {} (filter map-entry? log-files))
                          long-files  (remove map-entry? log-files)
                          ; Now try to figure out short names for the long files
                          auto-shorts (->> long-files
                                           (map #(str/split % #"/"))
                                           util/drop-common-proper-prefix
                                           (map (partial str/join "/"))
                                           (zipmap log-files))]
                      (merge short-files auto-shorts)))]
    ; Check for collisions in short names
    (assert+ (distinct? (vals log-files))
             {:type       ::log-files-local-name-collision
              :log-files  log-files})
    log-files))

(def noop
  "Does nothing."
  (reify DB
    (setup!    [db test node])
    (teardown! [db test node])))

(defn tcpdump
  "A database which runs a tcpdump capture from setup! to teardown!, and yields
  a `tcpdump` logfile. Options:

<<<<<<< HEAD
=======
    :clients-only?  If true, applies a filter string which yields only traffic
                    from Jepsen clients, rather than capturing inter-DB-node
                    traffic.

>>>>>>> 987cc20a
    :filter A filter string to apply (in addition to ports).
            e.g. \"host 192.168.122.1\", which can be helpful for seeing *just*             client traffic from the control node.

    :ports  A collection of ports to grab traffic from."
  [opts]
  (let [dir      "/tmp/jepsen/tcpdump"
        log-file (str dir "/log")
        cap-file (str dir "/tcpdump")
        pid-file (str dir "/pid")]
    (reify
      DB
      (setup! [this test node]
        (control/su
          (control/exec :mkdir :-p dir)
<<<<<<< HEAD
          (cu/start-daemon!
            {:logfile log-file
             :pidfile pid-file
             :chdir   dir}
            "/usr/sbin/tcpdump"
            :-w  cap-file
            :-s  65535
            :-B  16384 ; buffer in KB
            (->> (:ports opts)
                 (map (partial str "port "))
                 (cons (:filter opts))
                 (remove nil?)
                 (str/join " and ")))))

      (teardown! [this test node]
        (control/su
          ; We want to get a nice clean exit here, if possible
          (meh (control/exec :kill :-term (control/exec :cat pid-file)))
=======
          ; Combine custom, port, and client filters
          (let [filters (remove nil? [(->> (:ports opts)
                                           (map (partial str "port "))
                                           (str/join " or "))
                                      (when (:clients-only? opts)
                                        (str "host " (cn/control-ip)))
                                      (:filter opts)])
                filter-str (str/join " and " filters)]
            (cu/start-daemon!
              {:logfile log-file
               :pidfile pid-file
               :chdir   dir}
              "/usr/bin/tcpdump"
              :-w  cap-file
              :-s  65535
              :-B  16384 ; buffer in KB
              ; Theoretically, killing tcpdump with SIGINT should cause it to
              ; neatly flush its packets to disk and exit, but... as far as
              ; I can tell, it leaves the capture half-finished (and missing
              ; important packets from the end of the test!) no matter what?
              ; Let's try *not* buffering.
              :-U
              filter-str))))

      (teardown! [this test node]
        (control/su
          (when-let [pid (try+ (control/exec :cat pid-file)
                               (catch [:type :jepsen.control/nonzero-exit] e
                                 nil))]
            ; We want to get a nice clean exit here, if possible
            (meh (control/exec :kill :-s :INT pid))
            ; Wait for it to flush
            (while (try+ (control/exec :ps :-p pid)
                         true
                         (catch [:type :jepsen.control/nonzero-exit] e
                           false))
              (info "Waiting for tcpdump" pid "to exit")
              (Thread/sleep 50)))

>>>>>>> 987cc20a
          ; Okay, nuke it and clean up pidfile, etc
          (cu/stop-daemon! :tcpdump pid-file)
          (control/exec :rm :-rf dir)))

      LogFiles
<<<<<<< HEAD
      (log-files [db test node] [log-file cap-file]))))
=======
      (log-files [db test node]
        {log-file "tcpdump.log"
         cap-file "tcpdump.pcap"}))))
>>>>>>> 987cc20a

(def cycle-tries
  "How many tries do we get to set up a database?"
  3)

(defn cycle!
  "Takes a test, and tears down, then sets up, the database on all nodes
  concurrently.

  If any call to setup! or setup-primary! throws :type ::setup-failed, we tear
  down and retry the whole process up to `cycle-tries` times."
  [test]
  (let [db (:db test)]
    (loop [tries cycle-tries]
      ; Tear down every node
      (info "Tearing down DB")
      (control/on-nodes test (partial teardown! db))

      ; Start up every node
      (if (= :retry (try+
                      ; Normal set up
                      (info "Setting up DB")
                      (control/on-nodes test (partial setup! db))

                      ; Set up primary
                      (when (satisfies? Primary db)
                        ; TODO: refactor primary out of core and here and
                        ; into util.
                        (info "Setting up primary" (first (:nodes test)))
                        (control/on-nodes test [(first (:nodes test))]
                                          (partial setup-primary! db)))

                      nil
                      (catch [:type ::setup-failed] e
                        (if (< 1 tries)
                          (do (info :throwable (pr-str (type (:throwable &throw-context))))
                              (warn (:throwable &throw-context)
                                    "Unable to set up database; retrying...")
                              :retry)

                          ; Out of tries, abort!
                          (throw+ e)))))
        (recur (dec tries))))))<|MERGE_RESOLUTION|>--- conflicted
+++ resolved
@@ -2,48 +2,30 @@
   "Allows Jepsen to set up and tear down databases."
   (:require [clojure [string :as str]]
             [clojure.tools.logging :refer [info warn]]
-<<<<<<< HEAD
-            [jepsen [control :as control]
-                    [util :refer [fcatch meh]]]
-            [jepsen.control.util :as cu]
-=======
             [dom-top.core :refer [assert+]]
             [jepsen [control :as control]
                     [util :as util :refer [fcatch meh]]]
             [jepsen.control [util :as cu]
                             [net :as cn]]
->>>>>>> 987cc20a
             [slingshot.slingshot :refer [try+ throw+]]))
 
 (defprotocol DB
   (setup!     [db test node] "Set up the database on this particular node.")
   (teardown!  [db test node] "Tear down the database on this particular node."))
 
-<<<<<<< HEAD
-=======
 (defprotocol Kill
   "This optional protocol supports starting and killing a DB's processes."
   (kill!  [db test node] "Forcibly kills the process")
   (start! [db test node] "Starts the process"))
 
->>>>>>> 987cc20a
 ; Process is imported by default from java.lang. The eval here is an attempt to
 ; keep lein install from generating broken... cached... something or other. I
 ; can't figure out why this breaks.
 (eval
-<<<<<<< HEAD
-  '(do
-     (ns-unmap 'jepsen.db 'Process)
-     (defprotocol Process
-       "This optional protocol supports starting and killing a DB's processes."
-       (start! [db test node] "Starts the process")
-       (kill!  [db test node] "Forcibly kills the process"))))
-=======
   '(do (ns-unmap 'jepsen.db 'Process)
        ; It's going to jump ahead and compile this def ... ahead of the
        ; ns-unmap, I think? So we wrap it in a *second* eval. JFC, what a hack.
        (eval '(def Process Kill))))
->>>>>>> 987cc20a
 
 (defprotocol Pause
   "This optional protocol supports pausing and resuming a DB's processes."
@@ -107,13 +89,10 @@
   "A database which runs a tcpdump capture from setup! to teardown!, and yields
   a `tcpdump` logfile. Options:
 
-<<<<<<< HEAD
-=======
     :clients-only?  If true, applies a filter string which yields only traffic
                     from Jepsen clients, rather than capturing inter-DB-node
                     traffic.
 
->>>>>>> 987cc20a
     :filter A filter string to apply (in addition to ports).
             e.g. \"host 192.168.122.1\", which can be helpful for seeing *just*             client traffic from the control node.
 
@@ -128,26 +107,6 @@
       (setup! [this test node]
         (control/su
           (control/exec :mkdir :-p dir)
-<<<<<<< HEAD
-          (cu/start-daemon!
-            {:logfile log-file
-             :pidfile pid-file
-             :chdir   dir}
-            "/usr/sbin/tcpdump"
-            :-w  cap-file
-            :-s  65535
-            :-B  16384 ; buffer in KB
-            (->> (:ports opts)
-                 (map (partial str "port "))
-                 (cons (:filter opts))
-                 (remove nil?)
-                 (str/join " and ")))))
-
-      (teardown! [this test node]
-        (control/su
-          ; We want to get a nice clean exit here, if possible
-          (meh (control/exec :kill :-term (control/exec :cat pid-file)))
-=======
           ; Combine custom, port, and client filters
           (let [filters (remove nil? [(->> (:ports opts)
                                            (map (partial str "port "))
@@ -187,19 +146,14 @@
               (info "Waiting for tcpdump" pid "to exit")
               (Thread/sleep 50)))
 
->>>>>>> 987cc20a
           ; Okay, nuke it and clean up pidfile, etc
           (cu/stop-daemon! :tcpdump pid-file)
           (control/exec :rm :-rf dir)))
 
       LogFiles
-<<<<<<< HEAD
-      (log-files [db test node] [log-file cap-file]))))
-=======
       (log-files [db test node]
         {log-file "tcpdump.log"
          cap-file "tcpdump.pcap"}))))
->>>>>>> 987cc20a
 
 (def cycle-tries
   "How many tries do we get to set up a database?"
