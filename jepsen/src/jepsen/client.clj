--- conflicted
+++ resolved
@@ -61,19 +61,6 @@
        (map :name)
        (some #{'close_BANG_})))
 
-<<<<<<< HEAD
-(defn close-compat!
-  "Inspects the client for `close!` method and calls `teardown!` then `close!`.
-  If `close!` is not implemented, we assume a legacy implementation of `teardown!`."
-  [client test]
-  (if (closable? client)
-    (do (teardown! client test)
-        (close! client test))
-    (do (warn "DEPRECATED: `jepsen.client/close!` not implemented. Falling back to deprecated semantics of `jepsen.client/teardown!`. You should separate your client's `teardown!` function into `close!` and `teardown!`. See the jepsen.client documentation for details.")
-        (teardown! client test))))
-
-=======
->>>>>>> 987cc20a
 (defrecord Validate [client]
   Client
   (open! [this test node]
@@ -84,21 +71,13 @@
                 nil
                 "expected open! to return a Client, but got %s instead"
                 (pr-str res)))
-<<<<<<< HEAD
-      res))
-=======
       (Validate. res)))
->>>>>>> 987cc20a
 
   (close! [this test]
     (close! client test))
 
   (setup! [this test]
-<<<<<<< HEAD
-          (setup! client test))
-=======
           (Validate. (setup! client test)))
->>>>>>> 987cc20a
 
   (invoke! [this test op]
     (let [op' (invoke! client test op)]
@@ -123,15 +102,11 @@
         op'))
 
   (teardown! [this test]
-<<<<<<< HEAD
-    (teardown! client test)))
-=======
     (teardown! client test))
 
   Reusable
   (reusable? [this test]
     (reusable? client test)))
->>>>>>> 987cc20a
 
 (defn validate
   "Wraps a client, validating that its return types are what you'd expect."
