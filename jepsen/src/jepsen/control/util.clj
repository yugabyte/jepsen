(ns jepsen.control.util
  "Utility functions for scripting installations."
  (:require [jepsen.control :refer :all]
<<<<<<< HEAD
            [jepsen.util :refer [meh name+]]
=======
            [jepsen.control.core :as core]
            [jepsen.util :as util :refer [meh name+ timeout]]
>>>>>>> 987cc20a
            [clojure.data.codec.base64 :as b64]
            [clojure.java.io :refer [file]]
            [clojure.tools.logging :refer [info warn]]
            [clojure.string :as str]
            [slingshot.slingshot :refer [try+ throw+]]))

(def tmp-dir-base "Where should we put temporary files?" "/tmp/jepsen")

(defn await-tcp-port
  "Blocks until a local TCP port is bound. Options:

  :retry-interval   How long between retries, in ms. Default 1s.
  :log-interval     How long between logging that we're still waiting, in ms.
                    Default `retry-interval.
  :timeout          How long until giving up and throwing :type :timeout, in
                    ms. Default 60 seconds."
  ([port]
   (await-tcp-port port {}))
  ([port opts]
   (util/await-fn
     (fn check-port []
       (exec :nc :-z :localhost port)
       nil)
     (merge {:log-message "Waiting for port " port " ..."}
            opts))))

(defn file?
  [filename]
  (throw (RuntimeException. "Use exists? instead; file? will be used to tell if
                            something is a file, as opposed to a directory or
                            link.")))

(defn exists?
  "Is a path present?"
  [filename]
  (try (exec :stat filename)
       true
       (catch RuntimeException _ false)))

(defn ls
  "A seq of directory entries (not including . and ..). TODO: escaping for
  control chars in filenames (if you do this, WHO ARE YOU???)"
  ([] (ls "."))
  ([dir]
   (->> (str/split (exec :ls :-A dir) #"\n")
        (remove str/blank?))))

(defn ls-full
  "Like ls, but prepends dir to each entry."
  [dir]
  (let [dir (if (re-find #"/$" dir)
              dir
              (str dir "/"))]
    (->> dir
         ls
         (map (partial str dir)))))

(defn tmp-file!
  "Creates a random, temporary file under tmp-dir-base, and returns its path."
  []
  (let [file (str tmp-dir-base "/" (rand-int Integer/MAX_VALUE))]
    (if (exists? file)
      (recur)
      (do
        (try+
          (exec :touch file)
          (catch [:exit 1] _
            ; Parent dir might not exist
            (exec :mkdir :-p tmp-dir-base)
            (exec :touch file)))
        file))))

(defn tmp-dir!
  "Creates a temporary directory under /tmp/jepsen and returns its path."
  []
  (let [dir (str tmp-dir-base "/" (rand-int Integer/MAX_VALUE))]
    (if (exists? dir)
      (recur)
      (do
        (exec :mkdir :-p dir)
        dir))))

(defn write-file!
  "Writes a string to a filename."
  [string file]
  (let [cmd (->> [:cat :> file]
                 (map escape)
                 (str/join " "))
        action {:cmd cmd
                :in  string}]
    (-> action
        wrap-cd
        wrap-sudo
        wrap-trace
        ssh*
        core/throw-on-nonzero-exit)
    file))

(def std-wget-opts
  "A list of standard options we pass to wget"
  [:--tries 20
   :--waitretry 60
   :--retry-connrefused
   :--dns-timeout 60
   :--connect-timeout 60
   :--read-timeout 60])

(defn wget-helper!
  "A helper for wget! and cached-wget!. Calls wget with options; catches name
  resolution and other network errors, and retries them. EC2 name resolution
  can be surprisingly flaky."
  [& args]
  (loop [tries 5]
    (let [res (try+
                (exec :wget args)
                (catch [:type :jepsen.control/nonzero-exit, :exit 4] e
                  (if (pos? tries)
                    ::retry
                    (throw e))))]
      (if (= ::retry res)
        (recur (dec tries))
        res))))


; TODO: only force? should have a ?, because it's a boolean. User and pw
; should be renamed without ?, and probably use whatever username/password
; naming convention we use in jepsen.control etc.
(defn wget!
  "Downloads a string URL and returns the filename as a string. Skips if the
  file already exists.

  Options:

    :force?      Even if we have this cached, download the tarball again anyway.
    :user?       User for wget authentication. If provided, valid pw must also be provided.
    :pw?         Password for wget authentication."
  ([url]
   (wget! url {:force? false}))
  ([url opts]
   (let [filename (.getName (file url))
         wget-opts std-wget-opts
<<<<<<< HEAD
         ; second parameter was changed from a boolean flag (force?) to an options map
         ; this check is here for backwards compatibility
=======
         ; second parameter was changed from a boolean flag (force?) to an
         ; options map this check is here for backwards compatibility
>>>>>>> 987cc20a
         opts (if (map? opts) opts {:force? opts})]
     (when (:force? opts)
      (exec :rm :-f filename))
     (when-not (empty? (:user? opts))
      (concat wget-opts [:--user (:user? opts) :--password (:pw? opts)])) 
     (when (not (exists? filename))
      (wget-helper! wget-opts url))
     filename)))

(def wget-cache-dir
  "Directory for caching files from the web."
  (str tmp-dir-base "/wget-cache"))

(defn encode
  "base64 encode a given string and return the encoded string in utf8"
  [s]
  (String. (b64/encode (.getBytes s)) "UTF-8"))

(defn cached-wget!
  "Downloads a string URL to the Jepsen wget cache directory, and returns the
  full local filename as a string. Skips if the file already exists. Local
  filenames are base64-encoded URLs, as opposed to the name of the file--this
  is helpful when you want to download a package like
  https://foo.com/v1.2/foo.tar; since the version is in the URL but not a part
  of the filename, downloading a new version could silently give you the old
  version instead.

  Options:

    :force?      Even if we have this cached, download the tarball again anyway.
    :user?       User for wget authentication. If provided, valid pw must also be provided.
    :pw?         Password for wget authentication."
  ([url]
   (cached-wget! url {:force? false}))
  ([url opts]
   (let [encoded-url (encode url)
         dest-file   (str wget-cache-dir "/" encoded-url)
<<<<<<< HEAD
         wget-opts   (if (empty? (:user? opts)) 
=======
         wget-opts   (if (empty? (:user? opts))
>>>>>>> 987cc20a
                       (concat std-wget-opts [:-O dest-file])
                       (concat std-wget-opts [:-O dest-file :--user (:user? opts) :--password (:pw? opts)]))]
     (when (:force? opts)
       (info "Clearing cached copy of" url)
       (exec :rm :-rf dest-file))
     (when-not (exists? dest-file)
       (info "Downloading" url)
       (do (exec :mkdir :-p wget-cache-dir)
           (cd wget-cache-dir
               (wget-helper! wget-opts url))))
     dest-file)))

(defn install-archive!
  "Gets the given tarball URL, caching it in /tmp/jepsen/, and extracts its
  sole top-level directory to the given dest directory. Deletes
  current contents of dest. Supports both zip files and tarballs, compressed or
  raw. Returns dest.

  Standard practice for release tarballs is to include a single directory,
  often named something like foolib-1.2.3-amd64, with files inside it. If only
  a single directory is present, its *contents* will be moved to dest, so
  foolib-1.2.3-amd64/my.file becomes dest/my.file. If the tarball includes
  multiple files, those files are moved to dest, so my.file becomes
  dest/my.file.
<<<<<<< HEAD
  
=======

>>>>>>> 987cc20a
  Options:

    :force?      Even if we have this cached, download the tarball again anyway.
    :user?       User for wget authentication. If provided, valid pw must also be provided.
    :pw?         Password for wget authentication."
  ([url dest]
   (install-archive! url dest {:force? false}))
  ([url dest opts]
   (let [local-file (nth (re-find #"file://(.+)" url) 1)
         file       (or local-file (cached-wget! url opts))
         tmpdir     (tmp-dir!)
         dest       (expand-path dest)]

     ; Clean up old dest and make sure parent directory is ready
     (exec :rm :-rf dest)
     (let [parent (exec :dirname dest)]
       (exec :mkdir :-p parent))

     (try+
       (cd tmpdir
           ; Extract archive to tmpdir
           (if (re-find #".*\.zip$" url)
             (exec :unzip file)
             (exec :tar :--no-same-owner :--no-same-permissions
                   :--extract :--file file))

           ; Force ownership
           (when (= "root" *sudo*)
             (exec :chown :-R "root:root" "."))

           ; Get archive root paths
           (let [roots (ls)]
             (assert (pos? (count roots)) "Archive contained no files")

             (if (= 1 (count roots))
               ; Move root's contents to dest
               (exec :mv (first roots) dest)

               ; Move all roots to dest
               (exec :mv tmpdir dest))))

       (catch [:type :jepsen.control/nonzero-exit] e
         (let [err (:err e)]
           (if (or (re-find #"tar: Unexpected EOF" err)
                   (re-find #"This does not look like a tar archive" err)
                   (re-find #"cannot find zipfile directory" err))
             (if local-file
               ; Nothing we can do to recover here
               (throw (RuntimeException.
                        (str "Local archive " local-file " on node "
                             *host*
                             " is corrupt: " err)))
               ; Retry download once; maybe it was abnormally terminated
               (do (info "Retrying corrupt archive download")
                   (exec :rm :-rf file)
                   (install-archive! url dest opts)))

             ; Throw by default
             (throw+ e))))

       (finally
         ; Clean up tmpdir
         (exec :rm :-rf tmpdir))))
   dest))

(defn ensure-user!
  "Make sure a user exists."
  [username]
  (try (su (exec :adduser :--disabled-password :--gecos (lit "''") username))
       (catch RuntimeException e
         (when-not (re-find #"already exists" (.getMessage e))
           (throw e))))
  username)

(defn grepkill!
  "Kills processes by grepping for the given string. If a signal is given,
  sends that signal instead. Signals may be either numbers or names, e.g.
  :term, :hup, ..."
  ([pattern]
   (grepkill! 9 pattern))
  ([signal pattern]
   ; Hahaha we'd like to use pkill here, but because we run sudo commands in a
   ; bash wrapper (`bash -c "pkill ..."`), we'd end up matching the bash wrapper
   ; and killing that as WELL, so... grep and awk it is! The grep -v makes sure
   ; we don't kill the grep process OR the bash process executing it.
<<<<<<< HEAD
   (try+ (exec :ps :aux
               | :grep pattern
               | :grep :-v "grep"
               | :awk "{print $2}"
=======
   (try+ (exec ;:ps :aux
               ;| :grep pattern
               ;| :grep :-v "grep"
               ;| :awk "{print $2}"
               :pgrep pattern
>>>>>>> 987cc20a
               | :xargs :--no-run-if-empty :kill (str "-" (name+ signal)))
         (catch [:type :jepsen.control/nonzero-exit, :exit 0] _
           nil)
         (catch [:type :jepsen.control/nonzero-exit, :exit 123] e
           (if (re-find #"No such process" (:err e))
             ; Ah, process already exited
             nil
             (throw+ e))))))

(defn start-daemon!
  "Starts a daemon process, logging stdout and stderr to the given file.
  Invokes `bin` with `args`. Options are:

  :env                  Environment variables for the invocation of
                        start-stop-daemon. Should be a Map of env var names to
                        string values, like {:SEEDS \"flax, cornflower\"}. See
                        jepsen.control/env for alternative forms.
  :background?
  :chdir
  :exec                 Sets a custom executable to check for.
  :logfile
  :make-pidfile?
  :match-executable?    Helpful for cases where the daemon is a wrapper script
                        that execs another process, so that pidfile management
                        doesn't work right. When this option is true, we ask
                        start-stop-daemon to check for any process running the
                        given executable program: either :exec or the `bin`
                        argument.
  :match-process-name?  Helpful for cases where the daemon is a wrapper script
                        that execs another process, so that pidfile management
                        doesn't work right. When this option is true, we ask
                        start-stop-daemon to check for any process with a COMM
                        field matching :process-name (or the name of the bin).
  :pidfile              Where should we write (and check for) the pidfile? If
                        nil, doesn't use the pidfile at all.
  :process-name         Overrides the process name for :match-process-name?

  Returns :started if the daemon was started, or :already-running if it was
  already running, or throws otherwise."
  [opts bin & args]
  (let [env  (env (:env opts))
        ssd-args [:--start
                  (when (:background? opts true) [:--background :--no-close])
                  (when (and (:pidfile opts) (:make-pidfile? opts true))
                    :--make-pidfile)
                  (when (:match-executable? opts true)
                    [:--exec (or (:exec opts) bin)])
                  (when (:match-process-name? opts false)
                    [:--name (:process-name opts (.getName (file bin)))])
                  (when (:pidfile opts)
                    [:--pidfile (:pidfile opts)])
                  :--chdir    (:chdir opts)
                  :--startas  bin
                  :--
                  args
                  :>> (:logfile opts) (lit "2>&1")]]
    (info "Starting" (.getName (file (name bin))))
    (exec :echo (lit "`date +'%Y-%m-%d %H:%M:%S'`")
          (str "Jepsen starting " (escape env) " " bin " " (escape args))
          :>> (:logfile opts))
    (try+
      ;(info "start-stop-daemon" (escape ssd-args))
      (exec env :start-stop-daemon ssd-args)
      :started
      (catch [:type   :jepsen.control/nonzero-exit
              :exit   1] e
        :already-running))))

(defn stop-daemon!
  "Kills a daemon process by pidfile, or, if given a command name, kills all
  processes with that command name, and cleans up pidfile. Pidfile may be nil
  in the two-argument case, in which case it is ignored."
  ([pidfile]
   (when (exists? pidfile)
     (info "Stopping" pidfile)
     (let [pid (Long/parseLong (exec :cat pidfile))]
       (meh (exec :kill :-9 pid))
       (meh (exec :rm :-rf pidfile)))))

  ([cmd pidfile]
   (info "Stopping" cmd)
   (timeout 30000 (throw+ {:type    ::kill-timed-out
                           :cmd     cmd
                           :pidfile pidfile})
            (meh (exec :killall :-9 :-w cmd)))
   (when pidfile
     (meh (exec :rm :-rf pidfile)))))

(defn daemon-running?
  "Given a pidfile, returns true if the pidfile is present and the process it
  contains is alive, nil if the pidfile is absent, false if it's present and
  the process doesn't exist.

  Strictly this doesn't mean the process is RUNNING; it could be asleep or a
  zombie, but you know what I mean. ;-)"
  [pidfile]
  (when-let [pid (meh (exec :cat pidfile))]
    (try (exec :ps :-o "pid=" :-p pid)
         (catch RuntimeException e
           false))))

(defn signal!
  "Sends a signal to a named process by signal number or name."
  [process-name signal]
  (meh (exec :pkill :--signal signal process-name))
  :signaled)<|MERGE_RESOLUTION|>--- conflicted
+++ resolved
@@ -1,12 +1,8 @@
 (ns jepsen.control.util
   "Utility functions for scripting installations."
   (:require [jepsen.control :refer :all]
-<<<<<<< HEAD
-            [jepsen.util :refer [meh name+]]
-=======
             [jepsen.control.core :as core]
             [jepsen.util :as util :refer [meh name+ timeout]]
->>>>>>> 987cc20a
             [clojure.data.codec.base64 :as b64]
             [clojure.java.io :refer [file]]
             [clojure.tools.logging :refer [info warn]]
@@ -148,13 +144,8 @@
   ([url opts]
    (let [filename (.getName (file url))
          wget-opts std-wget-opts
-<<<<<<< HEAD
-         ; second parameter was changed from a boolean flag (force?) to an options map
-         ; this check is here for backwards compatibility
-=======
          ; second parameter was changed from a boolean flag (force?) to an
          ; options map this check is here for backwards compatibility
->>>>>>> 987cc20a
          opts (if (map? opts) opts {:force? opts})]
      (when (:force? opts)
       (exec :rm :-f filename))
@@ -192,11 +183,7 @@
   ([url opts]
    (let [encoded-url (encode url)
          dest-file   (str wget-cache-dir "/" encoded-url)
-<<<<<<< HEAD
-         wget-opts   (if (empty? (:user? opts)) 
-=======
          wget-opts   (if (empty? (:user? opts))
->>>>>>> 987cc20a
                        (concat std-wget-opts [:-O dest-file])
                        (concat std-wget-opts [:-O dest-file :--user (:user? opts) :--password (:pw? opts)]))]
      (when (:force? opts)
@@ -221,11 +208,7 @@
   foolib-1.2.3-amd64/my.file becomes dest/my.file. If the tarball includes
   multiple files, those files are moved to dest, so my.file becomes
   dest/my.file.
-<<<<<<< HEAD
-  
-=======
-
->>>>>>> 987cc20a
+
   Options:
 
     :force?      Even if we have this cached, download the tarball again anyway.
@@ -311,18 +294,11 @@
    ; bash wrapper (`bash -c "pkill ..."`), we'd end up matching the bash wrapper
    ; and killing that as WELL, so... grep and awk it is! The grep -v makes sure
    ; we don't kill the grep process OR the bash process executing it.
-<<<<<<< HEAD
-   (try+ (exec :ps :aux
-               | :grep pattern
-               | :grep :-v "grep"
-               | :awk "{print $2}"
-=======
    (try+ (exec ;:ps :aux
                ;| :grep pattern
                ;| :grep :-v "grep"
                ;| :awk "{print $2}"
                :pgrep pattern
->>>>>>> 987cc20a
                | :xargs :--no-run-if-empty :kill (str "-" (name+ signal)))
          (catch [:type :jepsen.control/nonzero-exit, :exit 0] _
            nil)
