--- conflicted
+++ resolved
@@ -14,13 +14,7 @@
 (defn local-ip
   "The local node's IP address"
   []
-<<<<<<< HEAD
-  (nth (->> (c/exec :ifconfig "eth0")
-            (re-find #"inet addr:(\d{1,3}\.\d{1,3}\.\d{1,3}\.\d{1,3})"))
-       1))
-=======
   (first (str/split (c/exec :hostname :-I) #"\s+")))
->>>>>>> 987cc20a
 
 (defn ip*
   "Look up an ip for a hostname. Unmemoized."
