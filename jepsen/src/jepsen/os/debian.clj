--- conflicted
+++ resolved
@@ -135,40 +135,6 @@
     (install [:oracle-java8-installer])
     (install [:oracle-java8-set-default])))
 
-<<<<<<< HEAD
-(def os
-  (reify os/OS
-    (setup! [_ test node]
-      (info node "setting up debian")
-
-      (setup-hostfile!)
-
-      (maybe-update!)
-
-      (c/su
-        ; Packages!
-        (install [:apt-transport-https
-                  :wget
-                  :curl
-                  :vim
-                  :man-db
-                  :faketime
-                  :ntpdate
-                  :unzip
-                  :iptables
-                  :psmisc
-                  :tar
-                  :bzip2
-                  :libzip2
-                  :iputils-ping
-                  :iproute
-                  :rsyslog
-                  :logrotate]))
-
-      (meh (net/heal! (:net test) test)))
-
-    (teardown! [_ test node])))
-=======
 (deftype Debian []
   os/OS
   (setup! [_ test node]
@@ -202,5 +168,4 @@
 
   (teardown! [_ test node]))
 
-(def os "An implementation of the Debian OS." (Debian.))
->>>>>>> e4bbc1a3
+(def os "An implementation of the Debian OS." (Debian.))