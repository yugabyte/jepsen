--- conflicted
+++ resolved
@@ -12,15 +12,10 @@
             [clj-time.local :as time.local]
             [clojure.tools.logging :refer [debug info warn]]
             [dom-top.core :as dt :refer [bounded-future]]
-<<<<<<< HEAD
-            [fipp.edn :as fipp]
-            [knossos.history :as history])
-=======
             [fipp [edn :as fipp]
                   [engine :as fipp.engine]]
             [knossos.history :as history]
             [slingshot.slingshot :refer [try+ throw+]])
->>>>>>> 987cc20a
   (:import (java.lang.reflect Method)
            (java.util.concurrent.locks LockSupport)
            (java.util.concurrent ExecutionException)
@@ -936,9 +931,6 @@
   (keep (fn [^Method method]
           (when (re-find #"invoke" (.getName method))
             (alength (.getParameterTypes method))))
-<<<<<<< HEAD
-        (-> c .getDeclaredMethods)))
-=======
         (-> c .getDeclaredMethods)))
 
 (defn fixed-point
@@ -999,5 +991,4 @@
          (deepfind pred (conj path :deref) @haystack)
 
          true
-         nil)))
->>>>>>> 987cc20a
+         nil)))