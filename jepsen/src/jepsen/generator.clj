--- conflicted
+++ resolved
@@ -1,114 +1,4 @@
 (ns jepsen.generator
-<<<<<<< HEAD
-  "Generates operations for a test. Generators are composable, stateful objects
-  which emit operations for processes until they are exhausted, at which point
-  they return nil. Generators may sleep when generating operations, to delay
-  the rate at which the test proceeds
-
-  Generators do *not* have to emit a :process for their operations; test
-  workers will take care of that.
-
-  Every object may act as a generator, and constantly yields itself.
-
-  Big ol box of monads, really."
-  (:refer-clojure :exclude [map concat delay seq filter await])
-  (:require [dom-top.core :refer [assert+]]
-            [jepsen.util :as util]
-            [jepsen.generator.pure :as gen.pure]
-            [knossos.history :as history]
-            [clojure.core :as c]
-            [clojure.walk :as walk]
-            [clojure.pprint :refer [pprint]]
-            [clojure.tools.logging :refer [warn info]]
-            [slingshot.slingshot :refer [throw+]]
-            [tea-time.core :as tt])
-  (:import (java.util.concurrent.atomic AtomicBoolean)
-           (java.util.concurrent.locks LockSupport)
-           (java.util.concurrent BrokenBarrierException
-                                 CyclicBarrier)))
-
-(defprotocol Generator
-  (op [gen test process] "Yields an operation to apply."))
-
-(defrecord StatefulPure [stateful pure]
-  Generator
-  (op [_ test process] (op stateful test process)))
-
-(extend-protocol gen.pure/Generator
-  StatefulPure
-  (op [this test ctx]
-    (gen.pure/op (:pure this) test ctx))
-
-  (update [this test ctx event]
-    (gen.pure/update (:pure this) test ctx event)))
-
-; Compatibility layers for the stateful->pure transition
-(defn stateful+pure
-  "A wrapper which combines a stateful generator and a pure generator
-  (hopefully with the same semantics) into one package. For pure generators,
-  this wrapper disappears as soon as ops/updates occur."
-  [stateful pure]
-  (StatefulPure. stateful pure))
-
-(defn stateful?
-  "Can this object be considered a stateful generator?"
-  [x]
-  (satisfies? Generator x))
-
-(defn pure?
-  "Can this object be considered a pure generator?"
-  [x]
-  (satisfies? gen.pure/Generator x))
-
-(defn gen-type-
-  "Returns :stateful, :pure, :both, or nil, based on what the given generator
-  supports."
-  [x]
-  (if (stateful? x)
-    (if (pure? x)
-      :both
-      :stateful)
-    (if (pure? x)
-      :pure
-      nil)))
-
-(defn gen-type
-  "Returns :stateful, :pure, :both, or nil, based on what the given generator
-  can definitely support while remaining compatible with stateful generators.
-  For instance, functions are both stateful and pure generators, but their
-  behavior is incompatible, so we only consider them as stateful generators for
-  now."
-  [x]
-  (if (or (instance? clojure.lang.APersistentMap x)
-          (instance? clojure.lang.AFunction x))
-    :stateful
-    (gen-type- x)))
-
-(defn gens-type
-  "Given a collection of generators, returns :stateful if they're all stateful
-  generators, :pure if they're all pure generators, and :both if they're all
-  both. Throws if there's a mix."
-  [gens]
-  (if (c/seq gens)
-    (let [types (c/map gen-type gens)]
-      (assert+ (apply = types)
-               {:type   ::mixed-generator-types
-                :gens   gens
-                :types  types})
-      (first types))
-    :both))
-
-(defn op-and-validate
-  "Wraps `op` to ensure we produce a valid operation for our
-  worker. Re-throws any exception we catch from the generator."
-  [gen test process]
-  (let [op (op gen test process)]
-    (when-not (or (nil? op) (map? op))
-      (throw+ {:type :invalid-op
-               :gen  gen
-               :op   op}))
-    op))
-=======
   "# In a Nutshell
 
   Generators tell Jepsen what to do during a test. Generators are purely
@@ -129,7 +19,6 @@
   Maps, sequences, and functions are all generators, allowing you to write all
   kinds of generators using existing Clojure tooling. This namespace provides
   additional transformations and combinators for complex transformations.
->>>>>>> 987cc20a
 
   # Migrating From Classic Generators
 
@@ -217,81 +106,8 @@
   - `stagger`, `delay`, etc. now take total rates, rather than the rate per
     thread.
 
-<<<<<<< HEAD
-(defn mix-
-  "A random mixture of operations. Takes a collection of generators and chooses
-  between them uniformly. If the collection is empty, generator returns nil."
-  [gens]
-  (let [gens (vec gens)]
-    (if (empty? gens)
-      void
-      (Mix. (vec gens)))))
-
-(defn mix
-  "A random mixture of operations. Takes a collection of generators and chooses
-  between them uniformly. If the collection is empty, generator returns nil."
-  [gens]
-  (case (gens-type gens)
-    :stateful (mix- gens)
-    :pure     (gen.pure/mix gens)
-    :both     (stateful+pure (mix- gens)
-                             (gen.pure/mix gens))))
-
-;; Test-specific generators -- should probably move these to jepsen.tests/*
-(def cas
-  "Random cas/read ops for a compare-and-set register over a small field of
-  integers."
-  (reify Generator
-    (op [generator test process]
-      (condp < (rand)
-        0.66 {:type  :invoke
-              :f     :read}
-        0.33 {:type  :invoke
-              :f     :write
-              :value (rand-int 5)}
-        {:type  :invoke
-         :f     :cas
-         :value [(rand-int 5) (rand-int 5)]}))))
-
-(defn queue
-  "A random mix of enqueue/dequeue operations over consecutive integers."
-  []
-  (let [i (atom -1)]
-    (reify Generator
-      (op [gen test process]
-        (if (< 0.5 (rand))
-          {:type  :invoke
-           :f     :enqueue
-           :value (swap! i inc)}
-          {:type  :invoke
-           :f     :dequeue})))))
-
-(defn drain-queue
-  "Wraps a generator, and keeps track of the balance of :enqueue and :dequeue
-  operations that pass through. When the underlying generator is exhausted,
-  emits enough :dequeue operations to dequeue every attempted enqueue."
-  [gen]
-  (let [outstanding (atom 0)]
-    (reify Generator
-      (op [_ test process]
-        (if-let [op (op gen test process)]
-          (do (when (= :enqueue (:f op))
-                (swap! outstanding inc))
-              op)
-
-          ; Exhausted
-          (when (pos? (swap! outstanding dec))
-            {:type :invoke :f :dequeue}))))))
-
-(defgenerator Limit [gen remaining]
-  [(dec @remaining) gen]
-  (op [_ test process]
-      (when (pos? (swap! remaining dec))
-        (op gen test process))))
-=======
   - `delay-til` is gone. It should come back; I just haven't written it yet.
     Defining what exactly delay-til means is... surprisingly tricky.
->>>>>>> 987cc20a
 
   - `each` used to mean 'on each process', but in practice what users generally
     wanted was 'on each thread'--on each process had a tendency to result in
@@ -1000,39 +816,6 @@
   [f gen]
   (Filter. f gen))
 
-<<<<<<< HEAD
-(defgenerator On [f source]
-  [f source]
-  (op [gen test process]
-      (when (f (process->thread test process))
-        (binding [*threads* (c/filter f *threads*)]
-          (op source test process)))))
-
-(defn on
-  "Forwards operations to source generator iff (f thread) is true. Rebinds
-  *threads* appropriately."
-  [f source]
-  (On. f source))
-
-(defgenerator Reserve [gens default]
-  [gens default]
-  (op [_ test process]
-      (let [threads (vec *threads*)
-            thread  (process->thread test process)
-            ;_ (info threads thread)
-            ; If our thread is smaller than some upper bound in gens, we've
-            ; found our generator, since both *threads* and gens are ordered.
-            [lower upper gen] (or (some (fn [[lower upper gen :as tuple]]
-                                          (and (< thread (nth threads upper))
-                                               tuple))
-                                        gens)
-                                  ; Default fallback
-                                  [(second (peek gens))
-                                   (count threads)
-                                   default])]
-        (with-threads (subvec threads lower upper)
-          (op gen test process)))))
-=======
 (defrecord IgnoreUpdates [gen]
   Generator
   (op [this test ctx]
@@ -1269,7 +1052,6 @@
                     0
                     ranges)]
       (Reserve. ranges all-ranges (c/update gens i update test ctx event)))))
->>>>>>> 987cc20a
 
 (defn reserve
   "Takes a series of count, generator pairs, and a final default generator.
@@ -1690,17 +1472,6 @@
   [gen]
   (UntilOk. gen false #{}))
 
-<<<<<<< HEAD
-(defn barrier
-  "When the given generator completes, synchronizes, then yields nil."
-  [gen]
-  (->> gen (then void)))
-
-(defn flip-flop
-  "Alternates between operations from two generators: a, b, a, b, ..."
-  [a b]
-  (seq (cycle [a b])))
-=======
 (defrecord FlipFlop [gens i]
   Generator
   (op [this test ctx]
@@ -1807,5 +1578,4 @@
           gens            (->> specs next (partition 1 2) vec)
           period          (reduce + intervals)
           cutoffs         (vec (reductions + intervals))]
-      (CycleTimes. period nil intervals cutoffs gens))))
->>>>>>> 987cc20a
+      (CycleTimes. period nil intervals cutoffs gens))))