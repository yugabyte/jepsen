(ns jepsen.tests.cycle.append
  "Detects cycles in histories where operations are transactions over named
  lists lists, and operations are either appends or reads. See elle.list-append
  for docs."
  (:refer-clojure :exclude [test])
  (:require [elle.list-append :as la]
            [jepsen [checker :as checker]
                    [generator :as gen]
                    [store :as store]]))

(defn checker
  "Full checker for append and read histories. See elle.list-append for
  options."
  ([]
<<<<<<< HEAD
   (checker {:anomalies [:G1 :G2]}))
=======
   (checker {}))
>>>>>>> 987cc20a
  ([opts]
   (reify checker/Checker
     (check [this test history checker-opts]
       (la/check (assoc opts :directory
                        (.getCanonicalPath
<<<<<<< HEAD
                          (store/path! test (:subdirectory opts) "elle")))
=======
                          (store/path! test (:subdirectory checker-opts) "elle")))
>>>>>>> 987cc20a
                 history)))))

(defn gen
  "Wrapper for elle.list-append/gen; as a Jepsen generator."
  [opts]
<<<<<<< HEAD
  (gen/stateful+pure
    (gen/seq (la/gen opts))
    (la/gen opts)))
=======
  (la/gen opts))
>>>>>>> 987cc20a

(defn test
  "A partial test, including a generator and checker. You'll need to provide a
  client which can understand operations of the form:

      {:type :invoke, :f :txn, :value [[:r 3 nil] [:append 3 2] [:r 3]]}

  and return completions like:

      {:type :ok, :f :txn, :value [[:r 3 [1]] [:append 3 2] [:r 3 [1 2]]]}

  where the key 3 identifies some list, whose value is initially [1], and
  becomes [1 2].

  Options are passed directly to elle.list-append/check and
  elle.list-append/gen; see their docs for full options."
  [opts]
  {:generator (gen opts)
   :checker   (checker opts)})<|MERGE_RESOLUTION|>--- conflicted
+++ resolved
@@ -12,33 +12,19 @@
   "Full checker for append and read histories. See elle.list-append for
   options."
   ([]
-<<<<<<< HEAD
-   (checker {:anomalies [:G1 :G2]}))
-=======
    (checker {}))
->>>>>>> 987cc20a
   ([opts]
    (reify checker/Checker
      (check [this test history checker-opts]
        (la/check (assoc opts :directory
                         (.getCanonicalPath
-<<<<<<< HEAD
-                          (store/path! test (:subdirectory opts) "elle")))
-=======
                           (store/path! test (:subdirectory checker-opts) "elle")))
->>>>>>> 987cc20a
                  history)))))
 
 (defn gen
   "Wrapper for elle.list-append/gen; as a Jepsen generator."
   [opts]
-<<<<<<< HEAD
-  (gen/stateful+pure
-    (gen/seq (la/gen opts))
-    (la/gen opts)))
-=======
   (la/gen opts))
->>>>>>> 987cc20a
 
 (defn test
   "A partial test, including a generator and checker. You'll need to provide a
