--- conflicted
+++ resolved
@@ -90,7 +90,6 @@
             [jepsen [generator :as gen]
                     [checker :as checker]
                     [util :refer [rand-nth-empty]]]
-            [jepsen.generator.pure :as gen.pure]
             [jepsen.txn.micro-op :as mop]
             [knossos.op :as op]
             [slingshot.slingshot :refer [try+ throw+]]))
@@ -116,11 +115,7 @@
 ; next-key is the next free key we have to allocate.
 ; workers is a map of worker numbers to the last key that worker wrote.
 (defrecord Generator [n next-key workers]
-<<<<<<< HEAD
-  gen.pure/Generator
-=======
   gen/Generator
->>>>>>> 987cc20a
   (update [this test ctx event] this)
 
   (op [this test ctx]
@@ -129,21 +124,12 @@
     ; generates a fresh integer from next-key. and writes it, recording that
     ; key in the workers map. If it *is* present in the map, it issues a read
     ; to the group covering that key.
-<<<<<<< HEAD
-    (let [worker (first (gen.pure/free-threads ctx))
-          process (gen.pure/thread->process ctx worker)]
-      (if worker
-        (if-let [k (get workers worker)]
-          ; We wrote a key; produce a read and clear our last written key.
-          [(gen.pure/fill-in-op
-=======
     (let [process (gen/some-free-process ctx)
           worker  (gen/process->thread ctx process)]
       (if worker
         (if-let [k (get workers worker)]
           ; We wrote a key; produce a read and clear our last written key.
           [(gen/fill-in-op
->>>>>>> 987cc20a
              {:process process, :f :read, :value (read-txn-for n k)}
              ctx)
            (Generator. n next-key (assoc workers worker nil))]
@@ -151,49 +137,23 @@
           (if-let [k (and (< (rand) 0.5)
                           (rand-nth-empty (keep val workers)))]
             ; Read some other active group
-<<<<<<< HEAD
-            [(gen.pure/fill-in-op
-=======
             [(gen/fill-in-op
->>>>>>> 987cc20a
                {:process process, :f :read, :value (read-txn-for n k)}
                ctx)
              this]
 
             ; Write a fresh key
-<<<<<<< HEAD
-            [(gen.pure/fill-in-op
-=======
             [(gen/fill-in-op
->>>>>>> 987cc20a
                {:process process, :f :write, :value [[:w next-key 1]]}
                ctx)
              (Generator. n (inc next-key) (assoc workers worker next-key))]))
         [:pending this]))))
 
-<<<<<<< HEAD
-(defn pure-generator
+(defn generator
   "Generates single inserts followed by group reads, mixed with reads of other
   concurrent groups, just for grins. Takes a group size n."
   [n]
   (Generator. n 0 {}))
-
-(defn stateful-generator
-=======
-(defn generator
->>>>>>> 987cc20a
-  "Generates single inserts followed by group reads, mixed with reads of other
-  concurrent groups, just for grins. Takes a group size n."
-  [n]
-  (Generator. n 0 {}))
-
-(defn generator
-  "Generates single inserts followed by group reads, mixed with reads of other
-  concurrent groups, just for grins. Takes a group size n."
-  [n]
-  (gen/stateful+pure
-    (stateful-generator n)
-    (pure-generator n)))
 
 (defn read-compare
   "Given two maps of keys to values, a and b, returns -1 if a dominates, 0 if
