--- conflicted
+++ resolved
@@ -8,11 +8,7 @@
                     [control :as c]
                     [generator :as gen]
                     [nemesis :as nemesis]]
-<<<<<<< HEAD
-            [jepsen.generator.pure :as gen.pure]
-=======
             [jepsen.control.util :as cu]
->>>>>>> 987cc20a
             [clojure.string :as str]
             [clojure.java.io :as io]
             [slingshot.slingshot :refer [try+ throw+]])
@@ -156,15 +152,9 @@
       (reset-time! test))))
 
 (defn reset-gen-select
-<<<<<<< HEAD
-  "A function which returns a reset generator. The parameter of this function is
-  used to select which subset of the test's nodes to use as targets in the
-  generator."
-=======
   "A function which returns a generator of reset operations. Takes a function
   (select test) which returns nodes from the test we'd like to target for that
   clock reset."
->>>>>>> 987cc20a
   [select]
   (fn [test process]
     {:type :info, :f :reset, :value (select test)}))
@@ -175,16 +165,9 @@
   (reset-gen-select (comp util/random-nonempty-subset :nodes)))
 
 (defn bump-gen-select
-<<<<<<< HEAD
-  "A function which returns a clock bump generator that bumps the clock from -262
-  to +262 seconds, exponentially distributed. The parameter of this function is
-  used to select which subset of the test's nodes to use as targets in the
-  generator."
-=======
   "A function which returns a clock bump generator that bumps the clock from
   -262 to +262 seconds, exponentially distributed. (select test) is used to
   select which subset of the test's nodes to use as targets in the generator."
->>>>>>> 987cc20a
   [select]
   (fn [test process]
     {:type  :info
@@ -199,17 +182,10 @@
   (bump-gen-select (comp util/random-nonempty-subset :nodes)))
 
 (defn strobe-gen-select
-<<<<<<< HEAD
-  "A function which returns a clock strobe generator that introduces clock strobes
-  from 4 ms to 262 seconds, with a period of 1 ms to 1 second, for a duration of
-  0-32 seconds. The parameter of this function is used to select which subset of
-  the test's nodes to use as targets in the generator."
-=======
   "A function which returns a clock strobe generator that introduces clock
   strobes from 4 ms to 262 seconds, with a period of 1 ms to 1 second, for a
   duration of 0-32 seconds. (select test) is used to select which subset of the
   test's nodes to use as targets in the generator."
->>>>>>> 987cc20a
   [select]
   (fn [test process]
     {:type  :info
@@ -229,16 +205,6 @@
   "Emits a random schedule of clock skew operations. Always starts by checking
   the clock offsets to establish an initial bound."
   []
-<<<<<<< HEAD
-  (gen/stateful+pure
-    (gen/phases
-      (gen/once {:type :info, :f :check-offsets})
-      (gen/mix [reset-gen bump-gen strobe-gen]))
-    (gen.pure/phases
-      {:type :info, :f :check-offsets}
-      (gen.pure/mix [reset-gen bump-gen strobe-gen]))))
-=======
   (gen/phases
     {:type :info, :f :check-offsets}
-    (gen/mix [reset-gen bump-gen strobe-gen])))
->>>>>>> 987cc20a
+    (gen/mix [reset-gen bump-gen strobe-gen])))